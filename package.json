{
<<<<<<< HEAD
	"name": "task-master-ai",
	"version": "0.24.0",
=======
	"name": "hero-tm-ai",
	"version": "0.23.1-rc.0",
>>>>>>> e16fa9f3
	"description": "A task management system for ambitious AI-driven development that doesn't overwhelm and confuse Cursor.",
	"main": "index.js",
	"type": "module",
	"bin": {
		"hero-tm": "bin/task-master.js",
		"task-master": "bin/task-master.js",
		"task-master-mcp": "mcp-server/server.js",
		"task-master-ai": "mcp-server/server.js"
	},
	"workspaces": [
		"apps/*",
		"."
	],
	"scripts": {
		"test_new": "node_modules/.bin/jest",
		"test": "node --experimental-vm-modules node_modules/.bin/jest",
		"test:fails": "node --experimental-vm-modules node_modules/.bin/jest --onlyFailures",
		"test:watch": "node --experimental-vm-modules node_modules/.bin/jest --watch",
		"test:coverage": "node --experimental-vm-modules node_modules/.bin/jest --coverage",
		"test:e2e": "./tests/e2e/run_e2e.sh",
		"test:e2e-report": "./tests/e2e/run_e2e.sh --analyze-log",
		"prepare": "",
		"changeset": "changeset",
		"release": "changeset publish",
		"inspector": "npx @modelcontextprotocol/inspector node mcp-server/server.js",
		"mcp-server": "node mcp-server/server.js",
		"format-check": "biome format .",
		"format": "biome format . --write"
	},
	"keywords": [
		"claude",
		"task",
		"management",
		"ai",
		"development",
		"cursor",
		"anthropic",
		"llm",
		"mcp",
		"context"
	],
	"author": "",
	"license": "MIT WITH Commons-Clause",
	"dependencies": {
		"@ai-sdk/amazon-bedrock": "^2.2.9",
		"@ai-sdk/anthropic": "^1.2.10",
		"@ai-sdk/azure": "^1.3.17",
		"@ai-sdk/google": "^1.2.13",
		"@ai-sdk/google-vertex": "^2.2.23",
		"@ai-sdk/groq": "^1.2.9",
		"@ai-sdk/mistral": "^1.2.7",
		"@ai-sdk/openai": "^1.3.20",
		"@ai-sdk/perplexity": "^1.1.7",
		"@ai-sdk/xai": "^1.2.15",
		"@anthropic-ai/sdk": "^0.39.0",
		"@aws-sdk/credential-providers": "^3.817.0",
		"@inquirer/search": "^3.0.15",
		"@openrouter/ai-sdk-provider": "^0.4.5",
		"ai": "^4.3.16",
		"ajv": "^8.17.1",
		"ajv-formats": "^3.0.1",
        "axios": "^1.9.0",
		"boxen": "^8.0.1",
		"chalk": "^5.4.1",
		"cli-highlight": "^2.1.11",
		"cli-table3": "^0.6.5",
		"commander": "^11.1.0",
		"cors": "^2.8.5",
		"dotenv": "^16.3.1",
		"express": "^4.21.2",
		"fastmcp": "^3.5.0",
		"figlet": "^1.8.0",
		"fuse.js": "^7.1.0",
		"gpt-tokens": "^1.3.14",
		"gradient-string": "^3.0.0",
		"helmet": "^8.1.0",
		"inquirer": "^12.5.0",
		"jsonc-parser": "^3.3.1",
		"jsonrepair": "^3.13.0",
		"jsonwebtoken": "^9.0.2",
		"lru-cache": "^10.2.0",
		"ollama-ai-provider": "^1.2.0",
		"openai": "^4.89.0",
		"ora": "^8.2.0",
		"tiktoken": "^1.0.21",
		"uuid": "^11.1.0",
		"zod": "^3.23.8",
		"zod-to-json-schema": "^3.24.5"
	},
	"optionalDependencies": {
		"@anthropic-ai/claude-code": "^1.0.25",
		"@biomejs/cli-linux-x64": "^1.9.4",
		"ai-sdk-provider-gemini-cli": "^0.1.1"
	},
	"engines": {
		"node": ">=18.0.0"
	},
	"files": [
		"scripts/**",
		"assets/**",
		".cursor/**",
		"index.js",
		"bin/**",
		"mcp-server/**",
		"src/**"
	],
	"overrides": {
		"node-fetch": "^2.6.12",
		"whatwg-url": "^11.0.0"
	},
	"devDependencies": {
		"@babel/core": "^7.27.4",
		"@babel/preset-env": "^7.27.2",
		"@biomejs/biome": "^1.9.4",
		"@changesets/changelog-github": "^0.5.1",
		"@changesets/cli": "^2.28.1",
		"@types/jest": "^29.5.14",
		"babel-jest": "^30.0.0-beta.3",
		"babel-plugin-transform-import-meta": "^2.3.3",
		"execa": "^8.0.1",
		"ink": "^5.0.1",
		"jest": "^29.7.0",
		"jest-environment-node": "^29.7.0",
		"mock-fs": "^5.5.0",
		"prettier": "^3.5.3",
		"supertest": "^7.1.0",
		"tsx": "^4.16.2"
	}
}<|MERGE_RESOLUTION|>--- conflicted
+++ resolved
@@ -1,11 +1,6 @@
 {
-<<<<<<< HEAD
-	"name": "task-master-ai",
+	"name": "hero-tm-ai",
 	"version": "0.24.0",
-=======
-	"name": "hero-tm-ai",
-	"version": "0.23.1-rc.0",
->>>>>>> e16fa9f3
 	"description": "A task management system for ambitious AI-driven development that doesn't overwhelm and confuse Cursor.",
 	"main": "index.js",
 	"type": "module",
