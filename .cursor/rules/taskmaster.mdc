---
description: Comprehensive reference for Taskmaster MCP tools and CLI commands.
globs: **/*
alwaysApply: true
---
# Taskmaster Tool & Command Reference

This document provides a detailed reference for interacting with Taskmaster, covering both the recommended MCP tools, suitable for integrations like Cursor, and the corresponding `task-master` CLI commands, designed for direct user interaction or fallback.

**Important:** Several MCP tools involve AI processing... The AI-powered tools include `project_code_init`,`parse_prd`, `analyze_project_complexity`, `update_subtask`, `update_task`, `update`, `expand_all`, `expand_task`, and `add_task`.



---

## Initialization & Setup

### 1. Initialize Project (`init`)

*   **MCP Tool:** `initialize_project`
*   **CLI Command:** `task-master init [options]`
*   **Description:** `Set up the basic Taskmaster file structure and configuration in the current directory for a new project.`
*   **Key CLI Options:**
    *   `--name <name>`: `Set the name for your project in Taskmaster's configuration.`
    *   `--description <text>`: `Provide a brief description for your project.`
    *   `--version <version>`: `Set the initial version for your project, e.g., '0.1.0'.`
    *   `-y, --yes`: `Initialize Taskmaster quickly using default settings without interactive prompts.`
*   **Usage:** Run this once at the beginning of a new project.
*   **MCP Variant Description:** `Set up the basic Taskmaster file structure and configuration in the current directory for a new project by running the 'task-master init' command.`
*   **Key MCP Parameters/Options:**
    *   `projectName`: `Set the name for your project.` (CLI: `--name <name>`)
    *   `projectDescription`: `Provide a brief description for your project.` (CLI: `--description <text>`)
    *   `projectVersion`: `Set the initial version for your project, e.g., '0.1.0'.` (CLI: `--version <version>`)
    *   `authorName`: `Author name.` (CLI: `--author <author>`)
    *   `skipInstall`: `Skip installing dependencies. Default is false.` (CLI: `--skip-install`)
    *   `addAliases`: `Add shell aliases tm and taskmaster. Default is false.` (CLI: `--aliases`)
    *   `yes`: `Skip prompts and use defaults/provided arguments. Default is false.` (CLI: `-y, --yes`)
*   **Usage:** Run this once at the beginning of a new project, typically via an integrated tool like Cursor. Operates on the current working directory of the MCP server. 
*   **Important:** Once complete, you *MUST* parse a prd in order to generate tasks. There will be no tasks files until then. The next step after initializing should be to create a PRD using the example PRD in .taskmaster/templates/example_prd.txt. 

### 2. Initialize Project Code (`project_code_init`)

*   **MCP Tool:** `project_code_init`
*   **CLI Command:** `task-master project_code_init [options]`
*   **Description:** `Use Taskmaster to generate a workflow task list for writing project code, and automatically generate the initial task set in tasks.json.`
*   **Key Parameters/Options:**
    *   `numTasks`: `Approximate number of top-level tasks Taskmaster should aim to generate from the document.` (CLI: `-n, --num-tasks <number>`)
*   **Usage:** Useful for project code initialization to guide the gradual initialization of the project.
*   **Notes:** Task Master will strictly adhere to all specific requirements mentioned in the task, such as execution plan, library, project dependencies, database schema, framework, technology stack, method implementation logic, etc. The task aims to provide the most direct implementation path while avoiding excessive engineering.
*   **Important:** This MCP tool will make AI calls, which may take up to ten minutes to complete. Please inform the user to be patient during the operation process. If the user does not have the required documents for the task, such as project outline, class documents, etc., prompt the user to provide relevant documents for use with project_comde_init.


### 3. Parse PRD (`parse_prd`)

*   **MCP Tool:** `parse_prd`
*   **CLI Command:** `task-master parse-prd [file] [options]`
*   **Description:** `Parse a Product Requirements Document, PRD, or text file with Taskmaster to automatically generate an initial set of tasks in tasks.json.`
*   **Key Parameters/Options:**
    *   `input`: `Path to your PRD or requirements text file that Taskmaster should parse for tasks.` (CLI: `[file]` positional or `-i, --input <file>`)
    *   `output`: `Specify where Taskmaster should save the generated 'tasks.json' file. Defaults to '.taskmaster/tasks/tasks.json'.` (CLI: `-o, --output <file>`)
    *   `numTasks`: `Approximate number of top-level tasks Taskmaster should aim to generate from the document.` (CLI: `-n, --num-tasks <number>`)
    *   `force`: `Use this to allow Taskmaster to overwrite an existing 'tasks.json' without asking for confirmation.` (CLI: `-f, --force`)
*   **Usage:** Useful for bootstrapping a project from an existing requirements document.
*   **Notes:** Task Master will strictly adhere to any specific requirements mentioned in the PRD, such as libraries, database schemas, frameworks, tech stacks, etc., while filling in any gaps where the PRD isn't fully specified. Tasks are designed to provide the most direct implementation path while avoiding over-engineering.
*   **Important:** This MCP tool makes AI calls and can take up to a minute to complete. Please inform users to hang tight while the operation is in progress. If the user does not have a PRD, suggest discussing their idea and then use the example PRD in `.taskmaster/templates/example_prd.txt` as a template for creating the PRD based on their idea, for use with `parse-prd`.



---

## AI Model Configuration

### 2. Manage Models (`models`)
*   **MCP Tool:** `models`
*   **CLI Command:** `task-master models [options]`
*   **Description:** `View the current AI model configuration or set specific models for different roles (main, research, fallback). Allows setting custom model IDs for Ollama and OpenRouter.`
*   **Key MCP Parameters/Options:**
    *   `setMain <model_id>`: `Set the primary model ID for task generation/updates.` (CLI: `--set-main <model_id>`)
    *   `setResearch <model_id>`: `Set the model ID for research-backed operations.` (CLI: `--set-research <model_id>`)
    *   `setFallback <model_id>`: `Set the model ID to use if the primary fails.` (CLI: `--set-fallback <model_id>`)
    *   `ollama <boolean>`: `Indicates the set model ID is a custom Ollama model.` (CLI: `--ollama`)
    *   `openrouter <boolean>`: `Indicates the set model ID is a custom OpenRouter model.` (CLI: `--openrouter`)
    *   `listAvailableModels <boolean>`: `If true, lists available models not currently assigned to a role.` (CLI: No direct equivalent; CLI lists available automatically)
    *   `projectRoot <string>`: `Optional. Absolute path to the project root directory.` (CLI: Determined automatically)
*   **Key CLI Options:**
    *   `--set-main <model_id>`: `Set the primary model.`
    *   `--set-research <model_id>`: `Set the research model.`
    *   `--set-fallback <model_id>`: `Set the fallback model.`
    *   `--ollama`: `Specify that the provided model ID is for Ollama (use with --set-*).`
    *   `--openrouter`: `Specify that the provided model ID is for OpenRouter (use with --set-*). Validates against OpenRouter API.`
    *   `--setup`: `Run interactive setup to configure models, including custom Ollama/OpenRouter IDs.`
*   **Usage (MCP):** Call without set flags to get current config. Use `setMain`, `setResearch`, or `setFallback` with a valid model ID to update the configuration. Use `listAvailableModels: true` to get a list of unassigned models. To set a custom model, provide the model ID and set `ollama: true` or `openrouter: true`.
*   **Usage (CLI):** Run without flags to view current configuration and available models. Use set flags to update specific roles. Use `--setup` for guided configuration, including custom models. To set a custom model via flags, use `--set-<role>=<model_id>` along with either `--ollama` or `--openrouter`.
*   **Notes:** Configuration is stored in `.taskmaster/config.json` in the project root. This command/tool modifies that file. Use `listAvailableModels` or `task-master models` to see internally supported models. OpenRouter custom models are validated against their live API. Ollama custom models are not validated live.
*   **API note:** API keys for selected AI providers (based on their model) need to exist in the mcp.json file to be accessible in MCP context. The API keys must be present in the local .env file for the CLI to be able to read them.
*   **Model costs:** The costs in supported models are expressed in dollars. An input/output value of 3 is $3.00. A value of 0.8 is $0.80. 
*   **Warning:** DO NOT MANUALLY EDIT THE .taskmaster/config.json FILE. Use the included commands either in the MCP or CLI format as needed. Always prioritize MCP tools when available and use the CLI as a fallback.



---

## Task Listing & Viewing

### 3. Get Tasks (`get_tasks`)

*   **MCP Tool:** `get_tasks`
*   **CLI Command:** `task-master list [options]`
*   **Description:** `List your Taskmaster tasks, optionally filtering by status and showing subtasks.`
*   **Key Parameters/Options:**
    *   `status`: `Show only Taskmaster tasks matching this status, e.g., 'pending' or 'done'.` (CLI: `-s, --status <status>`)
    *   `withSubtasks`: `Include subtasks indented under their parent tasks in the list.` (CLI: `--with-subtasks`)
    *   `file`: `Path to your Taskmaster 'tasks.json' file. Default relies on auto-detection.` (CLI: `-f, --file <file>`)
*   **Usage:** Get an overview of the project status, often used at the start of a work session.

### 4. Get Next Task (`next_task`)

*   **MCP Tool:** `next_task`
*   **CLI Command:** `task-master next [options]`
*   **Description:** `Ask Taskmaster to show the next available task you can work on, based on status and completed dependencies.`
*   **Key Parameters/Options:**
    *   `file`: `Path to your Taskmaster 'tasks.json' file. Default relies on auto-detection.` (CLI: `-f, --file <file>`)
*   **Usage:** Identify what to work on next according to the plan.

### 5. Get Task Details (`get_task`)

*   **MCP Tool:** `get_task`
*   **CLI Command:** `task-master show [id] [options]`
*   **Description:** `Display detailed information for a specific Taskmaster task or subtask by its ID.`
*   **Key Parameters/Options:**
    *   `id`: `Required. The ID of the Taskmaster task, e.g., '15', or subtask, e.g., '15.2', you want to view.` (CLI: `[id]` positional or `-i, --id <id>`)
    *   `file`: `Path to your Taskmaster 'tasks.json' file. Default relies on auto-detection.` (CLI: `-f, --file <file>`)
*   **Usage:** Understand the full details, implementation notes, and test strategy for a specific task before starting work.



---

## Task Creation & Modification

### 6. Add Task (`add_task`)

*   **MCP Tool:** `add_task`
*   **CLI Command:** `task-master add-task [options]`
*   **Description:** `Add a new task to Taskmaster by describing it; AI will structure it.`
*   **Key Parameters/Options:**
    *   `prompt`: `Required. Describe the new task you want Taskmaster to create, e.g., "Implement user authentication using JWT".` (CLI: `-p, --prompt <text>`)
    *   `dependencies`: `Specify the IDs of any Taskmaster tasks that must be completed before this new one can start, e.g., '12,14'.` (CLI: `-d, --dependencies <ids>`)
    *   `priority`: `Set the priority for the new task: 'high', 'medium', or 'low'. Default is 'medium'.` (CLI: `--priority <priority>`)
    *   `research`: `Enable Taskmaster to use the research role for potentially more informed task creation.` (CLI: `-r, --research`)
    *   `file`: `Path to your Taskmaster 'tasks.json' file. Default relies on auto-detection.` (CLI: `-f, --file <file>`)
*   **Usage:** Quickly add newly identified tasks during development.
*   **Important:** This MCP tool makes AI calls and can take up to a minute to complete. Please inform users to hang tight while the operation is in progress.

### 7. Add Subtask (`add_subtask`)

*   **MCP Tool:** `add_subtask`
*   **CLI Command:** `task-master add-subtask [options]`
*   **Description:** `Add a new subtask to a Taskmaster parent task, or convert an existing task into a subtask.`
*   **Key Parameters/Options:**
    *   `id` / `parent`: `Required. The ID of the Taskmaster task that will be the parent.` (MCP: `id`, CLI: `-p, --parent <id>`)
    *   `taskId`: `Use this if you want to convert an existing top-level Taskmaster task into a subtask of the specified parent.` (CLI: `-i, --task-id <id>`)
    *   `title`: `Required if not using taskId. The title for the new subtask Taskmaster should create.` (CLI: `-t, --title <title>`)
    *   `description`: `A brief description for the new subtask.` (CLI: `-d, --description <text>`)
    *   `details`: `Provide implementation notes or details for the new subtask.` (CLI: `--details <text>`)
    *   `dependencies`: `Specify IDs of other tasks or subtasks, e.g., '15' or '16.1', that must be done before this new subtask.` (CLI: `--dependencies <ids>`)
    *   `status`: `Set the initial status for the new subtask. Default is 'pending'.` (CLI: `-s, --status <status>`)
    *   `skipGenerate`: `Prevent Taskmaster from automatically regenerating markdown task files after adding the subtask.` (CLI: `--skip-generate`)
    *   `file`: `Path to your Taskmaster 'tasks.json' file. Default relies on auto-detection.` (CLI: `-f, --file <file>`)
*   **Usage:** Break down tasks manually or reorganize existing tasks.

### 8. Update Tasks (`update`)

*   **MCP Tool:** `update`
*   **CLI Command:** `task-master update [options]`
*   **Description:** `Update multiple upcoming tasks in Taskmaster based on new context or changes, starting from a specific task ID.`
*   **Key Parameters/Options:**
    *   `from`: `Required. The ID of the first task Taskmaster should update. All tasks with this ID or higher that are not 'done' will be considered.` (CLI: `--from <id>`)
    *   `prompt`: `Required. Explain the change or new context for Taskmaster to apply to the tasks, e.g., "We are now using React Query instead of Redux Toolkit for data fetching".` (CLI: `-p, --prompt <text>`)
    *   `research`: `Enable Taskmaster to use the research role for more informed updates. Requires appropriate API key.` (CLI: `-r, --research`)
    *   `file`: `Path to your Taskmaster 'tasks.json' file. Default relies on auto-detection.` (CLI: `-f, --file <file>`)
*   **Usage:** Handle significant implementation changes or pivots that affect multiple future tasks. Example CLI: `task-master update --from='18' --prompt='Switching to React Query.\nNeed to refactor data fetching...'`
*   **Important:** This MCP tool makes AI calls and can take up to a minute to complete. Please inform users to hang tight while the operation is in progress.

### 9. Update Task (`update_task`)

*   **MCP Tool:** `update_task`
*   **CLI Command:** `task-master update-task [options]`
*   **Description:** `Modify a specific Taskmaster task or subtask by its ID, incorporating new information or changes.`
*   **Key Parameters/Options:**
    *   `id`: `Required. The specific ID of the Taskmaster task, e.g., '15', or subtask, e.g., '15.2', you want to update.` (CLI: `-i, --id <id>`)
    *   `prompt`: `Required. Explain the specific changes or provide the new information Taskmaster should incorporate into this task.` (CLI: `-p, --prompt <text>`)
    *   `research`: `Enable Taskmaster to use the research role for more informed updates. Requires appropriate API key.` (CLI: `-r, --research`)
    *   `file`: `Path to your Taskmaster 'tasks.json' file. Default relies on auto-detection.` (CLI: `-f, --file <file>`)
*   **Usage:** Refine a specific task based on new understanding or feedback. Example CLI: `task-master update-task --id='15' --prompt='Clarification: Use PostgreSQL instead of MySQL.\nUpdate schema details...'`
*   **Important:** This MCP tool makes AI calls and can take up to a minute to complete. Please inform users to hang tight while the operation is in progress.

### 10. Update Subtask (`update_subtask`)

*   **MCP Tool:** `update_subtask`
*   **CLI Command:** `task-master update-subtask [options]`
*   **Description:** `Append timestamped notes or details to a specific Taskmaster subtask without overwriting existing content. Intended for iterative implementation logging.`
*   **Key Parameters/Options:**
    *   `id`: `Required. The specific ID of the Taskmaster subtask, e.g., '15.2', you want to add information to.` (CLI: `-i, --id <id>`)
    *   `prompt`: `Required. Provide the information or notes Taskmaster should append to the subtask's details. Ensure this adds *new* information not already present.` (CLI: `-p, --prompt <text>`)
    *   `research`: `Enable Taskmaster to use the research role for more informed updates. Requires appropriate API key.` (CLI: `-r, --research`)
    *   `file`: `Path to your Taskmaster 'tasks.json' file. Default relies on auto-detection.` (CLI: `-f, --file <file>`)
*   **Usage:** Add implementation notes, code snippets, or clarifications to a subtask during development. Before calling, review the subtask's current details to append only fresh insights, helping to build a detailed log of the implementation journey and avoid redundancy. Example CLI: `task-master update-subtask --id='15.2' --prompt='Discovered that the API requires header X.\nImplementation needs adjustment...'`
*   **Important:** This MCP tool makes AI calls and can take up to a minute to complete. Please inform users to hang tight while the operation is in progress.

### 11. Set Task Status (`set_task_status`)

*   **MCP Tool:** `set_task_status`
*   **CLI Command:** `task-master set-status [options]`
*   **Description:** `Update the status of one or more Taskmaster tasks or subtasks, e.g., 'pending', 'in-progress', 'done'.`
*   **Key Parameters/Options:**
    *   `id`: `Required. The ID(s) of the Taskmaster task(s) or subtask(s), e.g., '15', '15.2', or '16,17.1', to update.` (CLI: `-i, --id <id>`)
    *   `status`: `Required. The new status to set, e.g., 'done', 'pending', 'in-progress', 'review', 'cancelled'.` (CLI: `-s, --status <status>`)
    *   `file`: `Path to your Taskmaster 'tasks.json' file. Default relies on auto-detection.` (CLI: `-f, --file <file>`)
*   **Usage:** Mark progress as tasks move through the development cycle.

### 12. Remove Task (`remove_task`)

*   **MCP Tool:** `remove_task`
*   **CLI Command:** `task-master remove-task [options]`
*   **Description:** `Permanently remove a task or subtask from the Taskmaster tasks list.`
*   **Key Parameters/Options:**
    *   `id`: `Required. The ID of the Taskmaster task, e.g., '5', or subtask, e.g., '5.2', to permanently remove.` (CLI: `-i, --id <id>`)
    *   `yes`: `Skip the confirmation prompt and immediately delete the task.` (CLI: `-y, --yes`)
    *   `file`: `Path to your Taskmaster 'tasks.json' file. Default relies on auto-detection.` (CLI: `-f, --file <file>`)
*   **Usage:** Permanently delete tasks or subtasks that are no longer needed in the project.
*   **Notes:** Use with caution as this operation cannot be undone. Consider using 'blocked', 'cancelled', or 'deferred' status instead if you just want to exclude a task from active planning but keep it for reference. The command automatically cleans up dependency references in other tasks.



---

## Task Structure & Breakdown

### 13. Expand Task (`expand_task`)

*   **MCP Tool:** `expand_task`
*   **CLI Command:** `task-master expand [options]`
*   **Description:** `Use Taskmaster's AI to break down a complex task into smaller, manageable subtasks. Appends subtasks by default.`
*   **Key Parameters/Options:**
    *   `id`: `The ID of the specific Taskmaster task you want to break down into subtasks.` (CLI: `-i, --id <id>`)
    *   `num`: `Optional: Suggests how many subtasks Taskmaster should aim to create. Uses complexity analysis/defaults otherwise.` (CLI: `-n, --num <number>`)
    *   `research`: `Enable Taskmaster to use the research role for more informed subtask generation. Requires appropriate API key.` (CLI: `-r, --research`)
    *   `prompt`: `Optional: Provide extra context or specific instructions to Taskmaster for generating the subtasks.` (CLI: `-p, --prompt <text>`)
    *   `force`: `Optional: If true, clear existing subtasks before generating new ones. Default is false (append).` (CLI: `--force`)
    *   `file`: `Path to your Taskmaster 'tasks.json' file. Default relies on auto-detection.` (CLI: `-f, --file <file>`)
*   **Usage:** Generate a detailed implementation plan for a complex task before starting coding. Automatically uses complexity report recommendations if available and `num` is not specified.
*   **Important:** This MCP tool makes AI calls and can take up to a minute to complete. Please inform users to hang tight while the operation is in progress.

### 14. Expand All Tasks (`expand_all`)

*   **MCP Tool:** `expand_all`
*   **CLI Command:** `task-master expand --all [options]` (Note: CLI uses the `expand` command with the `--all` flag)
*   **Description:** `Tell Taskmaster to automatically expand all eligible pending/in-progress tasks based on complexity analysis or defaults. Appends subtasks by default.`
*   **Key Parameters/Options:**
    *   `num`: `Optional: Suggests how many subtasks Taskmaster should aim to create per task.` (CLI: `-n, --num <number>`)
    *   `research`: `Enable research role for more informed subtask generation. Requires appropriate API key.` (CLI: `-r, --research`)
    *   `prompt`: `Optional: Provide extra context for Taskmaster to apply generally during expansion.` (CLI: `-p, --prompt <text>`)
    *   `force`: `Optional: If true, clear existing subtasks before generating new ones for each eligible task. Default is false (append).` (CLI: `--force`)
    *   `file`: `Path to your Taskmaster 'tasks.json' file. Default relies on auto-detection.` (CLI: `-f, --file <file>`)
*   **Usage:** Useful after initial task generation or complexity analysis to break down multiple tasks at once.
*   **Important:** This MCP tool makes AI calls and can take up to a minute to complete. Please inform users to hang tight while the operation is in progress.

### 15. Clear Subtasks (`clear_subtasks`)

*   **MCP Tool:** `clear_subtasks`
*   **CLI Command:** `task-master clear-subtasks [options]`
*   **Description:** `Remove all subtasks from one or more specified Taskmaster parent tasks.`
*   **Key Parameters/Options:**
    *   `id`: `The ID(s) of the Taskmaster parent task(s) whose subtasks you want to remove, e.g., '15' or '16,18'. Required unless using `all`.) (CLI: `-i, --id <ids>`)
    *   `all`: `Tell Taskmaster to remove subtasks from all parent tasks.` (CLI: `--all`)
    *   `file`: `Path to your Taskmaster 'tasks.json' file. Default relies on auto-detection.` (CLI: `-f, --file <file>`)
*   **Usage:** Used before regenerating subtasks with `expand_task` if the previous breakdown needs replacement.

### 16. Remove Subtask (`remove_subtask`)

*   **MCP Tool:** `remove_subtask`
*   **CLI Command:** `task-master remove-subtask [options]`
*   **Description:** `Remove a subtask from its Taskmaster parent, optionally converting it into a standalone task.`
*   **Key Parameters/Options:**
    *   `id`: `Required. The ID(s) of the Taskmaster subtask(s) to remove, e.g., '15.2' or '16.1,16.3'.` (CLI: `-i, --id <id>`)
    *   `convert`: `If used, Taskmaster will turn the subtask into a regular top-level task instead of deleting it.` (CLI: `-c, --convert`)
    *   `skipGenerate`: `Prevent Taskmaster from automatically regenerating markdown task files after removing the subtask.` (CLI: `--skip-generate`)
    *   `file`: `Path to your Taskmaster 'tasks.json' file. Default relies on auto-detection.` (CLI: `-f, --file <file>`)
*   **Usage:** Delete unnecessary subtasks or promote a subtask to a top-level task.

### 17. Move Task (`move_task`)

*   **MCP Tool:** `move_task`
*   **CLI Command:** `task-master move [options]`
*   **Description:** `Move a task or subtask to a new position within the task hierarchy.`
*   **Key Parameters/Options:**
    *   `from`: `Required. ID of the task/subtask to move (e.g., "5" or "5.2"). Can be comma-separated for multiple tasks.` (CLI: `--from <id>`)
    *   `to`: `Required. ID of the destination (e.g., "7" or "7.3"). Must match the number of source IDs if comma-separated.` (CLI: `--to <id>`)
    *   `file`: `Path to your Taskmaster 'tasks.json' file. Default relies on auto-detection.` (CLI: `-f, --file <file>`)
*   **Usage:** Reorganize tasks by moving them within the hierarchy. Supports various scenarios like:
    *   Moving a task to become a subtask
    *   Moving a subtask to become a standalone task
    *   Moving a subtask to a different parent
    *   Reordering subtasks within the same parent
    *   Moving a task to a new, non-existent ID (automatically creates placeholders)
    *   Moving multiple tasks at once with comma-separated IDs
*   **Validation Features:**
    *   Allows moving tasks to non-existent destination IDs (creates placeholder tasks)
    *   Prevents moving to existing task IDs that already have content (to avoid overwriting)
    *   Validates that source tasks exist before attempting to move them
    *   Maintains proper parent-child relationships
*   **Example CLI:** `task-master move --from=5.2 --to=7.3` to move subtask 5.2 to become subtask 7.3.
*   **Example Multi-Move:** `task-master move --from=10,11,12 --to=16,17,18` to move multiple tasks to new positions.
*   **Common Use:** Resolving merge conflicts in tasks.json when multiple team members create tasks on different branches.



---

## Dependency Management

### 18. Add Dependency (`add_dependency`)

*   **MCP Tool:** `add_dependency`
*   **CLI Command:** `task-master add-dependency [options]`
*   **Description:** `Define a dependency in Taskmaster, making one task a prerequisite for another.`
*   **Key Parameters/Options:**
    *   `id`: `Required. The ID of the Taskmaster task that will depend on another.` (CLI: `-i, --id <id>`)
    *   `dependsOn`: `Required. The ID of the Taskmaster task that must be completed first, the prerequisite.` (CLI: `-d, --depends-on <id>`)
    *   `file`: `Path to your Taskmaster 'tasks.json' file. Default relies on auto-detection.` (CLI: `-f, --file <path>`)
*   **Usage:** Establish the correct order of execution between tasks.

### 19. Remove Dependency (`remove_dependency`)

*   **MCP Tool:** `remove_dependency`
*   **CLI Command:** `task-master remove-dependency [options]`
*   **Description:** `Remove a dependency relationship between two Taskmaster tasks.`
*   **Key Parameters/Options:**
    *   `id`: `Required. The ID of the Taskmaster task you want to remove a prerequisite from.` (CLI: `-i, --id <id>`)
    *   `dependsOn`: `Required. The ID of the Taskmaster task that should no longer be a prerequisite.` (CLI: `-d, --depends-on <id>`)
    *   `file`: `Path to your Taskmaster 'tasks.json' file. Default relies on auto-detection.` (CLI: `-f, --file <file>`)
*   **Usage:** Update task relationships when the order of execution changes.

### 20. Validate Dependencies (`validate_dependencies`)

*   **MCP Tool:** `validate_dependencies`
*   **CLI Command:** `task-master validate-dependencies [options]`
*   **Description:** `Check your Taskmaster tasks for dependency issues (like circular references or links to non-existent tasks) without making changes.`
*   **Key Parameters/Options:**
    *   `file`: `Path to your Taskmaster 'tasks.json' file. Default relies on auto-detection.` (CLI: `-f, --file <file>`)
*   **Usage:** Audit the integrity of your task dependencies.

### 21. Fix Dependencies (`fix_dependencies`)

*   **MCP Tool:** `fix_dependencies`
*   **CLI Command:** `task-master fix-dependencies [options]`
*   **Description:** `Automatically fix dependency issues (like circular references or links to non-existent tasks) in your Taskmaster tasks.`
*   **Key Parameters/Options:**
    *   `file`: `Path to your Taskmaster 'tasks.json' file. Default relies on auto-detection.` (CLI: `-f, --file <file>`)
*   **Usage:** Clean up dependency errors automatically.



---

## Analysis & Reporting

### 22. Analyze Project Complexity (`analyze_project_complexity`)

*   **MCP Tool:** `analyze_project_complexity`
*   **CLI Command:** `task-master analyze-complexity [options]`
*   **Description:** `Have Taskmaster analyze your tasks to determine their complexity and suggest which ones need to be broken down further.`
*   **Key Parameters/Options:**
    *   `output`: `Where to save the complexity analysis report (default: '.taskmaster/reports/task-complexity-report.json').` (CLI: `-o, --output <file>`)
    *   `threshold`: `The minimum complexity score (1-10) that should trigger a recommendation to expand a task.` (CLI: `-t, --threshold <number>`)
    *   `research`: `Enable research role for more accurate complexity analysis. Requires appropriate API key.` (CLI: `-r, --research`)
    *   `file`: `Path to your Taskmaster 'tasks.json' file. Default relies on auto-detection.` (CLI: `-f, --file <file>`)
*   **Usage:** Used before breaking down tasks to identify which ones need the most attention.
*   **Important:** This MCP tool makes AI calls and can take up to a minute to complete. Please inform users to hang tight while the operation is in progress.

### 23. View Complexity Report (`complexity_report`)

*   **MCP Tool:** `complexity_report`
*   **CLI Command:** `task-master complexity-report [options]`
*   **Description:** `Display the task complexity analysis report in a readable format.`
*   **Key Parameters/Options:**
    *   `file`: `Path to the complexity report (default: '.taskmaster/reports/task-complexity-report.json').` (CLI: `-f, --file <file>`)
*   **Usage:** Review and understand the complexity analysis results after running analyze-complexity.



---

## File Management

### 24. Generate Task Files (`generate`)

*   **MCP Tool:** `generate`
*   **CLI Command:** `task-master generate [options]`
*   **Description:** `Create or update individual Markdown files for each task based on your tasks.json.`
*   **Key Parameters/Options:**
    *   `output`: `The directory where Taskmaster should save the task files (default: in a 'tasks' directory).` (CLI: `-o, --output <directory>`)
    *   `file`: `Path to your Taskmaster 'tasks.json' file. Default relies on auto-detection.` (CLI: `-f, --file <file>`)
*   **Usage:** Run this after making changes to tasks.json to keep individual task files up to date.



---

#figuration (Updated)

Taskmaster primarily uses the **`.taskmaster/config.json`** file (in project root) for configuration (models, parameters, logging level, etc.), managed via `task-master models --setup`.

Environment variables are used **only** for sensitive API keys related to AI providers and specific overrides like the Ollama base URL:

*   **API Keys (Required for corresponding provider):**
    *   `ANTHROPIC_API_KEY`
    *   `PERPLEXITY_API_KEY`
    *   `OPENAI_API_KEY`
    *   `GOOGLE_API_KEY`
    *   `MISTRAL_API_KEY`
    *   `AZURE_OPENAI_API_KEY` (Requires `AZURE_OPENAI_ENDPOINT` too)
    *   `OPENROUTER_API_KEY`
    *   `XAI_API_KEY`
<<<<<<< HEAD
    *   `OLLANA_API_KEY` (Requires `OLLAMA_BASE_URL` too)
*   **Endpoints (Optional/Provider Specific inside .taskmaster/config.json):**
=======
    *   `OLLANA_API_KEY` (Requires `OLLAMA_BASE_URL` too)[](mdc:.cursor/rules/dev_workflow.mdc)
*   **Endpoints (Optional/Provider Specific inside .taskmasterconfig):**
>>>>>>> 1cfb5589
    *   `AZURE_OPENAI_ENDPOINT`
    *   `OLLAMA_BASE_URL` (Default: `http://localhost:11434/api`)

**Set API keys** in your **`.env`** file in the project root (for CLI use) or within the `env` section of your **`.cursor/mcp.json`** file (for MCP/Cursor integration). All other settings (model choice, max tokens, temperature, log level, custom endpoints) are managed in `.taskmaster/config.json` via `task-master models` command or `models` MCP tool.



---

For details on how these commands fit into the development process, see the @Development Workflow Guide.

<|MERGE_RESOLUTION|>--- conflicted
+++ resolved
@@ -7,9 +7,9 @@
 
 This document provides a detailed reference for interacting with Taskmaster, covering both the recommended MCP tools, suitable for integrations like Cursor, and the corresponding `task-master` CLI commands, designed for direct user interaction or fallback.
 
-**Important:** Several MCP tools involve AI processing... The AI-powered tools include `project_code_init`,`parse_prd`, `analyze_project_complexity`, `update_subtask`, `update_task`, `update`, `expand_all`, `expand_task`, and `add_task`.
-
-
+**Note:** For interacting with Taskmaster programmatically or via integrated tools, using the **MCP tools is strongly recommended** due to better performance, structured data, and error handling. The CLI commands serve as a user-friendly alternative and fallback. 
+
+**Important:** Several MCP tools involve AI processing... The AI-powered tools include `project_code_init`, `parse_prd`, `analyze_project_complexity`, `update_subtask`, `update_task`, `update`, `expand_all`, `expand_task`, and `add_task`.
 
 ---
 
@@ -36,7 +36,7 @@
     *   `addAliases`: `Add shell aliases tm and taskmaster. Default is false.` (CLI: `--aliases`)
     *   `yes`: `Skip prompts and use defaults/provided arguments. Default is false.` (CLI: `-y, --yes`)
 *   **Usage:** Run this once at the beginning of a new project, typically via an integrated tool like Cursor. Operates on the current working directory of the MCP server. 
-*   **Important:** Once complete, you *MUST* parse a prd in order to generate tasks. There will be no tasks files until then. The next step after initializing should be to create a PRD using the example PRD in .taskmaster/templates/example_prd.txt. 
+*   **Important:** Once complete, you *MUST* parse a prd in order to generate tasks. There will be no tasks files until then. The next step after initializing should be to create a PRD using the example PRD in .taskmaster/templates/example_prd.txt.
 
 ### 2. Initialize Project Code (`project_code_init`)
 
@@ -63,8 +63,6 @@
 *   **Usage:** Useful for bootstrapping a project from an existing requirements document.
 *   **Notes:** Task Master will strictly adhere to any specific requirements mentioned in the PRD, such as libraries, database schemas, frameworks, tech stacks, etc., while filling in any gaps where the PRD isn't fully specified. Tasks are designed to provide the most direct implementation path while avoiding over-engineering.
 *   **Important:** This MCP tool makes AI calls and can take up to a minute to complete. Please inform users to hang tight while the operation is in progress. If the user does not have a PRD, suggest discussing their idea and then use the example PRD in `.taskmaster/templates/example_prd.txt` as a template for creating the PRD based on their idea, for use with `parse-prd`.
-
-
 
 ---
 
@@ -96,8 +94,6 @@
 *   **Model costs:** The costs in supported models are expressed in dollars. An input/output value of 3 is $3.00. A value of 0.8 is $0.80. 
 *   **Warning:** DO NOT MANUALLY EDIT THE .taskmaster/config.json FILE. Use the included commands either in the MCP or CLI format as needed. Always prioritize MCP tools when available and use the CLI as a fallback.
 
-
-
 ---
 
 ## Task Listing & Viewing
@@ -131,8 +127,6 @@
     *   `id`: `Required. The ID of the Taskmaster task, e.g., '15', or subtask, e.g., '15.2', you want to view.` (CLI: `[id]` positional or `-i, --id <id>`)
     *   `file`: `Path to your Taskmaster 'tasks.json' file. Default relies on auto-detection.` (CLI: `-f, --file <file>`)
 *   **Usage:** Understand the full details, implementation notes, and test strategy for a specific task before starting work.
-
-
 
 ---
 
@@ -230,8 +224,6 @@
     *   `file`: `Path to your Taskmaster 'tasks.json' file. Default relies on auto-detection.` (CLI: `-f, --file <file>`)
 *   **Usage:** Permanently delete tasks or subtasks that are no longer needed in the project.
 *   **Notes:** Use with caution as this operation cannot be undone. Consider using 'blocked', 'cancelled', or 'deferred' status instead if you just want to exclude a task from active planning but keep it for reference. The command automatically cleans up dependency references in other tasks.
-
-
 
 ---
 
@@ -314,8 +306,6 @@
 *   **Example Multi-Move:** `task-master move --from=10,11,12 --to=16,17,18` to move multiple tasks to new positions.
 *   **Common Use:** Resolving merge conflicts in tasks.json when multiple team members create tasks on different branches.
 
-
-
 ---
 
 ## Dependency Management
@@ -360,8 +350,6 @@
     *   `file`: `Path to your Taskmaster 'tasks.json' file. Default relies on auto-detection.` (CLI: `-f, --file <file>`)
 *   **Usage:** Clean up dependency errors automatically.
 
-
-
 ---
 
 ## Analysis & Reporting
@@ -388,8 +376,6 @@
     *   `file`: `Path to the complexity report (default: '.taskmaster/reports/task-complexity-report.json').` (CLI: `-f, --file <file>`)
 *   **Usage:** Review and understand the complexity analysis results after running analyze-complexity.
 
-
-
 ---
 
 ## File Management
@@ -404,11 +390,9 @@
     *   `file`: `Path to your Taskmaster 'tasks.json' file. Default relies on auto-detection.` (CLI: `-f, --file <file>`)
 *   **Usage:** Run this after making changes to tasks.json to keep individual task files up to date.
 
-
-
----
-
-#figuration (Updated)
+---
+
+## Environment Variables Configuration (Updated)
 
 Taskmaster primarily uses the **`.taskmaster/config.json`** file (in project root) for configuration (models, parameters, logging level, etc.), managed via `task-master models --setup`.
 
@@ -423,21 +407,13 @@
     *   `AZURE_OPENAI_API_KEY` (Requires `AZURE_OPENAI_ENDPOINT` too)
     *   `OPENROUTER_API_KEY`
     *   `XAI_API_KEY`
-<<<<<<< HEAD
     *   `OLLANA_API_KEY` (Requires `OLLAMA_BASE_URL` too)
 *   **Endpoints (Optional/Provider Specific inside .taskmaster/config.json):**
-=======
-    *   `OLLANA_API_KEY` (Requires `OLLAMA_BASE_URL` too)[](mdc:.cursor/rules/dev_workflow.mdc)
-*   **Endpoints (Optional/Provider Specific inside .taskmasterconfig):**
->>>>>>> 1cfb5589
     *   `AZURE_OPENAI_ENDPOINT`
     *   `OLLAMA_BASE_URL` (Default: `http://localhost:11434/api`)
 
 **Set API keys** in your **`.env`** file in the project root (for CLI use) or within the `env` section of your **`.cursor/mcp.json`** file (for MCP/Cursor integration). All other settings (model choice, max tokens, temperature, log level, custom endpoints) are managed in `.taskmaster/config.json` via `task-master models` command or `models` MCP tool.
 
-
-
----
-
-For details on how these commands fit into the development process, see the @Development Workflow Guide.
-
+---
+
+For details on how these commands fit into the development process, see the [Development Workflow Guide](mdc:.cursor/rules/dev_workflow.mdc).