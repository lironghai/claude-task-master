--- conflicted
+++ resolved
@@ -1,8 +1,5 @@
-<<<<<<< HEAD
 # Available Models as of June 9, 2025
-=======
 # Available Models as of June 25, 2025
->>>>>>> 735adacc
 
 ## Main Models
 
