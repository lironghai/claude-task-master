--- conflicted
+++ resolved
@@ -1,19 +1,10 @@
-<<<<<<< HEAD
-import {
-	experimental_createMCPClient as createMCPClient,
-	generateObject,
-	generateText,
-	NoSuchToolError,
-	streamText
-} from './base_index.js';
+import { xperimental_createMCPClient as createMCPClient, 
+	generateObject, generateText, streamText, NoSuchToolError } from './base_index.js';
+
 // } from 'ai';
 // } from './base_index.js';
-import {log} from '../../scripts/modules/index.js';
+import { log } from '../../scripts/modules/index.js';
 import {Experimental_StdioMCPTransport as StdioMCPTransport} from 'ai/mcp-stdio';
-=======
-import { generateObject, generateText, streamText } from 'ai';
-import { log } from '../../scripts/modules/index.js';
->>>>>>> 2afe6ed5
 
 /**
  * Base class for all AI providers
@@ -226,15 +217,11 @@
 				`Generating ${this.name} text with model: ${params.modelId}`
 			);
 
-<<<<<<< HEAD
+			const client = await this.getClient(params);
 			let curtime  = Date.now();
 			let sessionTime  = Date.now();
-			const client = this.getClient(params);
 			// const tools = await this.getTools(params);
 			const tools = params.tools;
-=======
-			const client = await this.getClient(params);
->>>>>>> 2afe6ed5
 			const result = await generateText({
 				model: client(params.modelId),
 				tools: tools,
@@ -410,13 +397,9 @@
 
 			log('debug', `Streaming ${this.name} text with model: ${params.modelId}`);
 
-<<<<<<< HEAD
+			const client = await this.getClient(params);
 			let curtime  = Date.now();
-			const client = this.getClient(params);
 			// const tools = await this.getTools(params);
-=======
-			const client = await this.getClient(params);
->>>>>>> 2afe6ed5
 			const stream = await streamText({
 				model: client(params.modelId),
 				tools: params.tools,
