--- conflicted
+++ resolved
@@ -1,21 +1,15 @@
-<<<<<<< HEAD
-import { generateObject, generateText, streamText } from 'ai';
-import { log } from '../../scripts/modules/utils.js';
-=======
-import { experimental_createMCPClient as createMCPClient, 
-	generateObject, generateText, streamText, NoSuchToolError } from './base_index.js';
-
+import { experimental_createMCPClient as createMCPClient,
+    generateObject, generateText, streamText, NoSuchToolError } from './base_index.js';
 // } from 'ai';
 // } from './base_index.js';
-import { log } from '../../scripts/modules/index.js';
+
+import { log } from '../../scripts/modules/utils.js';
 import {Experimental_StdioMCPTransport as StdioMCPTransport} from 'ai/mcp-stdio';
->>>>>>> 9b4fc2ca
 
 /**
  * Base class for all AI providers
  */
 export class BaseAIProvider {
-
 	constructor() {
 		if (this.constructor === BaseAIProvider) {
 			throw new Error('BaseAIProvider cannot be instantiated directly');
