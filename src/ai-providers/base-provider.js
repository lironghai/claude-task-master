import {
	generateObject,
	generateText,
	streamText,
	zodSchema,
	JSONParseError,
	NoObjectGeneratedError,
    NoSuchToolError,
    experimental_createMCPClient as createMCPClient
} from './base_index.js';

// } from 'ai';
// } from './base_index.js';

import { jsonrepair } from 'jsonrepair';
import { log } from '../../scripts/modules/utils.js';
import {Experimental_StdioMCPTransport as StdioMCPTransport} from 'ai/mcp-stdio';

/**
 * Base class for all AI providers
 */
export class BaseAIProvider {
	constructor() {
		if (this.constructor === BaseAIProvider) {
			throw new Error('BaseAIProvider cannot be instantiated directly');
		}

		// Each provider must set their name
		this.name = this.constructor.name;

		this.terminalClient = null;
		this.filesystemClient = null;
		this.fetchClient = null;
		this.thinkingClient = null;
		this.context7Client = null;
	}

	async initMcpClient() {
		if (!this.terminalClient) {
			this.terminalClient = await createMCPClient({
				transport: new StdioMCPTransport({
					command: 'uvx',
					args: ['terminal_controller'],
				}),
			});
		}

		if (!this.filesystemClient) {
			this.filesystemClient = await createMCPClient({
				transport: new StdioMCPTransport({
					command: 'cmd',
					args: [
						"/c",
						"npx",
						"-y",
						"@modelcontextprotocol/server-filesystem@latest",
						"D:\\project\\java\\temp-reverse-project"
					],
				}),
			});
		}

		if (!this.fetchClient) {
			this.fetchClient = await createMCPClient({
				transport: new StdioMCPTransport({
					command: 'uvx',
					args: ['mcp-server-fetch'],
				}),
			});
		}
		if (!this.thinkingClient) {
			this.thinkingClient = await createMCPClient({
				transport: new StdioMCPTransport({
					command: "cmd",
					args: [
						"/c",
						"npx",
						"-y",
						"@modelcontextprotocol/server-sequential-thinking@latest"
					],
				}),
			});
		}
		if (!this.context7Client) {
			this.context7Client = await createMCPClient({
				transport: new StdioMCPTransport({
					command: "cmd",
					args: [
						"/c",
						"npx",
						"-y",
						"@upstash/context7-mcp@latest"
					]
				}),
			});
		}
	}

	async closeMcpClient() {
		if (this.terminalClient) {
			await this.terminalClient?.close();
		}

		if (this.filesystemClient) {
			await this.filesystemClient?.close();
		}

		if (this.fetchClient) {
			await this.fetchClient?.close();
		}
		if (this.thinkingClient) {
			await this.thinkingClient?.close();
		}
		if (this.context7Client) {
			await this.context7Client?.close();
		}
	}

	/**
	 * Validates authentication parameters - can be overridden by providers
	 * @param {object} params - Parameters to validate
	 */
	validateAuth(params) {
		// Default: require API key (most providers need this)
		if (!params.apiKey) {
			throw new Error(`${this.name} API key is required`);
		}
	}

	/**
	 * Validates common parameters across all methods
	 * @param {object} params - Parameters to validate
	 */
	validateParams(params) {
		// Validate authentication (can be overridden by providers)
		this.validateAuth(params);

		// Validate required model ID
		if (!params.modelId) {
			throw new Error(`${this.name} Model ID is required`);
		}

		// Validate optional parameters
		this.validateOptionalParams(params);
	}

	/**
	 * Validates optional parameters like temperature and maxTokens
	 * @param {object} params - Parameters to validate
	 */
	validateOptionalParams(params) {
		if (
			params.temperature !== undefined &&
			(params.temperature < 0 || params.temperature > 1)
		) {
			throw new Error('Temperature must be between 0 and 1');
		}
		if (params.maxTokens !== undefined) {
			const maxTokens = Number(params.maxTokens);
			if (!Number.isFinite(maxTokens) || maxTokens <= 0) {
				throw new Error('maxTokens must be a finite number greater than 0');
			}
		}
	}

	/**
	 * Validates message array structure
	 */
	validateMessages(messages) {
		if (!messages || !Array.isArray(messages) || messages.length === 0) {
			throw new Error('Invalid or empty messages array provided');
		}

		for (const msg of messages) {
			if (!msg.role || !msg.content) {
				throw new Error(
					'Invalid message format. Each message must have role and content'
				);
			}
		}
	}

	/**
	 * Common error handler
	 */
	handleError(operation, error) {
		const errorMessage = error.message || 'Unknown error occurred';
		log('error', `${this.name} ${operation} failed: ${errorMessage}`, {
			error
		});
		throw new Error(
			`${this.name} API error during ${operation}: ${errorMessage}`
		);
	}

	/**
	 * Creates and returns a client instance for the provider
	 * @abstract
	 */
	getClient(params) {
		throw new Error('getClient must be implemented by provider');
	}
	async getTools(params) {
		await this.initMcpClient();
		const toolSetOne = await this.terminalClient?.tools();
		const toolSetTwo = await this.filesystemClient?.tools();
		// const toolSetThree = await this.fetchClient?.tools();
		const thinkingTools = await this.thinkingClient?.tools();
		const context7Tools = await this.context7Client?.tools();
		return {
			...toolSetOne,
			...toolSetTwo,
			// ...toolSetThree, // note: this approach causes subsequent tool sets to override tools with the same name
			...thinkingTools,
			...context7Tools
		};
	}

	/**
	 * Returns if the API key is required
	 * @abstract
	 * @returns {boolean} if the API key is required, defaults to true
	 */
	isRequiredApiKey() {
		return true;
	}

	/**
	 * Returns the required API key environment variable name
	 * @abstract
	 * @returns {string|null} The environment variable name, or null if no API key is required
	 */
	getRequiredApiKeyName() {
		throw new Error('getRequiredApiKeyName must be implemented by provider');
	}

	/**
	 * Determines if a model requires max_completion_tokens instead of maxTokens
	 * Can be overridden by providers to specify their model requirements
	 * @param {string} modelId - The model ID to check
	 * @returns {boolean} True if the model requires max_completion_tokens
	 */
	requiresMaxCompletionTokens(modelId) {
		return false; // Default behavior - most models use maxTokens
	}

	/**
	 * Prepares token limit parameter based on model requirements
	 * @param {string} modelId - The model ID
	 * @param {number} maxTokens - The maximum tokens value
	 * @returns {object} Object with either maxTokens or max_completion_tokens
	 */
	prepareTokenParam(modelId, maxTokens) {
		if (maxTokens === undefined) {
			return {};
		}

		// Ensure maxTokens is an integer
		const tokenValue = Math.floor(Number(maxTokens));

		if (this.requiresMaxCompletionTokens(modelId)) {
			return { max_completion_tokens: tokenValue };
		} else {
			return { maxTokens: tokenValue };
		}
	}

	/**
	 * Generates text using the provider's model
	 */
	async generateText(params) {
		try {
			this.validateParams(params);
			this.validateMessages(params.messages);

			log(
				'debug',
				`Generating ${this.name} text with model: ${params.modelId}`
			);

			const client = await this.getClient(params);
			let curtime  = Date.now();
			let sessionTime  = Date.now();
			// const tools = await this.getTools(params);
			const tools = params.tools;
			const result = await generateText({
				model: client(params.modelId),
				tools: tools,
				toolChoice: 'auto',
				experimental_activeTools: params.activeTools,
				experimental_continueSteps: true,
				messages: params.messages,
<<<<<<< HEAD
				...this.prepareTokenParam(params.modelId, params.maxTokens),
				temperature: params.temperature
=======
				maxSteps: 50,
				maxTokens: params.maxTokens,
				temperature: params.temperature,
				// abortSignal: AbortSignal.timeout(6000000),
				// experimental_repairToolCall: async ({
				// 										toolCall,
				// 										tools,
				// 										parameterSchema,
				// 										error,
				// 									}) => {
				// 	if (NoSuchToolError.isInstance(error)) {
				// 		return null; // do not attempt to fix invalid tool names
				// 	}
				//
				// 	const tool = tools[toolCall.toolName];
				//
				// 	const { object: repairedArgs } = await generateObject({
				// 		model: client(params.modelId),
				// 		schema: tool.parameters,
				// 		prompt: [
				// 			`The model tried to call the tool "${toolCall.toolName}"` +
				// 			` with the following arguments:`,
				// 			JSON.stringify(toolCall.args),
				// 			`The tool accepts the following schema:`,
				// 			JSON.stringify(parameterSchema(toolCall)),
				// 			'Please fix the arguments.',
				// 		].join('\n'),
				// 	});
				//
				// 	return { ...toolCall, args: JSON.stringify(repairedArgs) };
				// },


				experimental_prepareStep: async (prepareStepArgs) => {
					// when nothing is returned, the default settings are used
					log(
						'debug',
						`Generating prepareStep model: ${prepareStepArgs.model.modelId} ,stepNumber: ${prepareStepArgs.stepNumber} ,maxSteps: ${prepareStepArgs.maxSteps}`
					);
					curtime = Date.now();
				},

				experimental_transform: {
					transformMessages: async (currentMessages) => {
						// 基于消息数量截断
						let maxMessages = 100;
						if (currentMessages.length > maxMessages) {
							console.log(`Truncating ${currentMessages.length} messages to ${maxMessages}`);
							return this.truncateByCount(currentMessages, maxMessages);
						}

						// 基于 token 数量截断
						const tokenCount = this.estimateTokenCount(currentMessages);
						let maxTokens = 20480;
						if (tokenCount > maxTokens) {
							console.log(`Truncating ${tokenCount} tokens to ~${maxTokens}`);
							return await this.truncateByTokens(currentMessages, maxTokens);
						}

						return currentMessages;
					}
				},
				experimental_repairToolCall: async ({
														toolCall,
														tools,
														error,
														messages,
														system,
													}) => {
					const result = await generateText({
							model: client(params.modelId),
						system,
						messages: [
							...messages,
							{
								role: 'assistant',
								content: [
									{
										type: 'tool-call',
										toolCallId: toolCall.toolCallId,
										toolName: toolCall.toolName,
										args: toolCall.args,
									},
								],
							},
							{
								role: 'tool',
								content: [
									{
										type: 'tool-result',
										toolCallId: toolCall.toolCallId,
										toolName: toolCall.toolName,
										result: error.message,
									},
								],
							},
						],
						tools,
					});

					const newToolCall = result.toolCalls.find(
						newToolCall => newToolCall.toolName === toolCall.toolName,
					);

					return newToolCall != null
						? {
							toolCallType: 'function',
							toolCallId: toolCall.toolCallId,
							toolName: toolCall.toolName,
							args: JSON.stringify(newToolCall.args),
						}
						: null;
				},

				onStepFinish(onStepFinishArgs) {
					// your own logic, e.g. for saving the chat history or recording usage
					const toolName = onStepFinishArgs.toolCalls[0]?.toolName;
					let toolArgs = null;
					let toolRes = null;
					if (toolName === 'read_file' || toolName === 'write_file'){
						toolArgs = onStepFinishArgs.toolCalls[0]?.args.size;
						toolRes = onStepFinishArgs.toolResults[0]?.result?.content.size;
					}else {
						toolArgs = JSON.stringify(onStepFinishArgs.toolCalls[0]?.args);
						toolRes = JSON.stringify(onStepFinishArgs.toolResults[0]?.result?.content);
					}
					log(
						'debug',
						`Generating onStepFinish text: ${onStepFinishArgs.text} ,toolCalls: ${onStepFinishArgs.toolCalls[0]?.toolName} usage: ${onStepFinishArgs.usage?.totalTokens} ,time: ${Date.now() - curtime} \\n,args: ${toolArgs} \\n,toolResults: ${toolRes}`
					);

				},
>>>>>>> e16fa9f3
			});

			log(
				'debug',
				`${this.name} generateText completed successfully for model: ${params.modelId} , tools call: ${result.steps} time: ${Date.now() - sessionTime}`
			);

			return {
				messages: result.response.messages,
				toolResults: result.toolResults,
				steps: result.steps,
				text: result.text,
				finishReason: result.finishReason,
				usage: {
					inputTokens: result.usage?.promptTokens,
					outputTokens: result.usage?.completionTokens,
					totalTokens: result.usage?.totalTokens
				}
			};
		} catch (error) {
			this.handleError('text generation', error);
		}finally {
			await this.closeMcpClient();
		}
	}

	/**
	 * Streams text using the provider's model
	 */
	async streamText(params) {
		try {
			this.validateParams(params);
			this.validateMessages(params.messages);

			log('debug', `Streaming ${this.name} text with model: ${params.modelId}`);

			const client = await this.getClient(params);
			let curtime  = Date.now();
			// const tools = await this.getTools(params);
			const stream = await streamText({
				model: client(params.modelId),
				tools: params.tools,
				toolChoice: 'auto',
				experimental_activeTools: params.activeTools,
				experimental_continueSteps: true,
				messages: params.messages,
<<<<<<< HEAD
				...this.prepareTokenParam(params.modelId, params.maxTokens),
				temperature: params.temperature
=======
				maxSteps: 50,
				maxTokens: params.maxTokens,
				temperature: params.temperature,
				onStepFinish(onStepFinishArgs) {
					// your own logic, e.g. for saving the chat history or recording usage
					const toolName = onStepFinishArgs.toolCalls[0]?.toolName;
					let toolArgs = null;
					let toolRes = null;
					if (toolName === 'read_file' || toolName === 'write_file'){
						toolArgs = onStepFinishArgs.toolCalls[0]?.args.size;
						toolRes = onStepFinishArgs.toolResults[0]?.result?.content.size;
					}else {
						toolArgs = JSON.stringify(onStepFinishArgs.toolCalls[0]?.args);
						toolRes = JSON.stringify(onStepFinishArgs.toolResults[0]?.result?.content);
					}
					log(
						'debug',
						`streamText Generating onStepFinish text: ${onStepFinishArgs.text} ,stepType: ${onStepFinishArgs.stepType} ,stepNumber: ${onStepFinishArgs.stepNumber} ,toolCalls: ${onStepFinishArgs.toolCalls[0]?.toolName} usage: ${onStepFinishArgs.usage?.totalTokens} ,time: ${Date.now() - curtime} \\n,args: ${toolArgs} \\n,toolResults: ${toolRes} `
					);

					curtime  = Date.now();

				},
				onFinish(onFinishArgs) {
					log(
						'debug',
						`streamText Generating onFinish `
					);
				}
>>>>>>> e16fa9f3
			});

			log(
				'debug',
				`${this.name} streamText initiated successfully for model: ${params.modelId}`
			);

			return stream;
		} catch (error) {
			this.handleError('text streaming', error);
		}
	}

	/**
	 * Generates a structured object using the provider's model
	 */
	async generateObject(params) {
		try {
			this.validateParams(params);
			this.validateMessages(params.messages);

			if (!params.schema) {
				throw new Error('Schema is required for object generation');
			}
			if (!params.objectName) {
				throw new Error('Object name is required for object generation');
			}

			log(
				'debug',
				`Generating ${this.name} object ('${params.objectName}') with model: ${params.modelId}`
			);

			const client = await this.getClient(params);
			const result = await generateObject({
				model: client(params.modelId),
				messages: params.messages,
				schema: zodSchema(params.schema),
				mode: params.mode || 'auto',
				...this.prepareTokenParam(params.modelId, params.maxTokens),
				temperature: params.temperature
			});

			log(
				'debug',
				`${this.name} generateObject completed successfully for model: ${params.modelId}`
			);

			return {
				object: result.object,
				usage: {
					inputTokens: result.usage?.promptTokens,
					outputTokens: result.usage?.completionTokens,
					totalTokens: result.usage?.totalTokens
				}
			};
		} catch (error) {
			// Check if this is a JSON parsing error that we can potentially fix
			if (
				NoObjectGeneratedError.isInstance(error) &&
				JSONParseError.isInstance(error.cause) &&
				error.cause.text
			) {
				log(
					'warn',
					`${this.name} generated malformed JSON, attempting to repair...`
				);

				try {
					// Use jsonrepair to fix the malformed JSON
					const repairedJson = jsonrepair(error.cause.text);
					const parsed = JSON.parse(repairedJson);

					log('info', `Successfully repaired ${this.name} JSON output`);

					// Return in the expected format
					return {
						object: parsed,
						usage: {
							// Extract usage information from the error if available
							inputTokens: error.usage?.promptTokens || 0,
							outputTokens: error.usage?.completionTokens || 0,
							totalTokens: error.usage?.totalTokens || 0
						}
					};
				} catch (repairError) {
					log(
						'error',
						`Failed to repair ${this.name} JSON: ${repairError.message}`
					);
					// Fall through to handleError with original error
				}
			}

			this.handleError('object generation', error);
		}
	}

	truncateByCount(messages, maxCount) {
		const systemMessages = messages.filter(m => m.role === 'system');
		const otherMessages = messages.filter(m => m.role !== 'system');
		const keepCount = Math.max(1, maxCount - systemMessages.length);

		return [
			...systemMessages,
			...otherMessages.slice(-keepCount)
		];
	}

	estimateTokenCount(messages) {
		// 简单估算：每个字符约 0.25 token
		return messages.reduce((total, msg) => {
			return total + (msg.content?.length || 0) * 0.25;
		}, 0);
	}

	async truncateByTokens(messages, maxTokens) {
		// 实现基于 token 的截断逻辑
		// ... (使用前面提到的 tiktoken 方法)
		return messages; // 简化示例
	}



}<|MERGE_RESOLUTION|>--- conflicted
+++ resolved
@@ -290,143 +290,138 @@
 				experimental_activeTools: params.activeTools,
 				experimental_continueSteps: true,
 				messages: params.messages,
-<<<<<<< HEAD
 				...this.prepareTokenParam(params.modelId, params.maxTokens),
-				temperature: params.temperature
-=======
-				maxSteps: 50,
-				maxTokens: params.maxTokens,
 				temperature: params.temperature,
-				// abortSignal: AbortSignal.timeout(6000000),
-				// experimental_repairToolCall: async ({
-				// 										toolCall,
-				// 										tools,
-				// 										parameterSchema,
-				// 										error,
-				// 									}) => {
-				// 	if (NoSuchToolError.isInstance(error)) {
-				// 		return null; // do not attempt to fix invalid tool names
-				// 	}
-				//
-				// 	const tool = tools[toolCall.toolName];
-				//
-				// 	const { object: repairedArgs } = await generateObject({
-				// 		model: client(params.modelId),
-				// 		schema: tool.parameters,
-				// 		prompt: [
-				// 			`The model tried to call the tool "${toolCall.toolName}"` +
-				// 			` with the following arguments:`,
-				// 			JSON.stringify(toolCall.args),
-				// 			`The tool accepts the following schema:`,
-				// 			JSON.stringify(parameterSchema(toolCall)),
-				// 			'Please fix the arguments.',
-				// 		].join('\n'),
-				// 	});
-				//
-				// 	return { ...toolCall, args: JSON.stringify(repairedArgs) };
-				// },
-
-
-				experimental_prepareStep: async (prepareStepArgs) => {
-					// when nothing is returned, the default settings are used
-					log(
-						'debug',
-						`Generating prepareStep model: ${prepareStepArgs.model.modelId} ,stepNumber: ${prepareStepArgs.stepNumber} ,maxSteps: ${prepareStepArgs.maxSteps}`
-					);
-					curtime = Date.now();
-				},
-
-				experimental_transform: {
-					transformMessages: async (currentMessages) => {
-						// 基于消息数量截断
-						let maxMessages = 100;
-						if (currentMessages.length > maxMessages) {
-							console.log(`Truncating ${currentMessages.length} messages to ${maxMessages}`);
-							return this.truncateByCount(currentMessages, maxMessages);
-						}
-
-						// 基于 token 数量截断
-						const tokenCount = this.estimateTokenCount(currentMessages);
-						let maxTokens = 20480;
-						if (tokenCount > maxTokens) {
-							console.log(`Truncating ${tokenCount} tokens to ~${maxTokens}`);
-							return await this.truncateByTokens(currentMessages, maxTokens);
-						}
-
-						return currentMessages;
-					}
-				},
-				experimental_repairToolCall: async ({
-														toolCall,
-														tools,
-														error,
-														messages,
-														system,
-													}) => {
-					const result = await generateText({
-							model: client(params.modelId),
-						system,
-						messages: [
-							...messages,
-							{
-								role: 'assistant',
-								content: [
-									{
-										type: 'tool-call',
-										toolCallId: toolCall.toolCallId,
-										toolName: toolCall.toolName,
-										args: toolCall.args,
-									},
-								],
-							},
-							{
-								role: 'tool',
-								content: [
-									{
-										type: 'tool-result',
-										toolCallId: toolCall.toolCallId,
-										toolName: toolCall.toolName,
-										result: error.message,
-									},
-								],
-							},
-						],
-						tools,
-					});
-
-					const newToolCall = result.toolCalls.find(
-						newToolCall => newToolCall.toolName === toolCall.toolName,
-					);
-
-					return newToolCall != null
-						? {
-							toolCallType: 'function',
-							toolCallId: toolCall.toolCallId,
-							toolName: toolCall.toolName,
-							args: JSON.stringify(newToolCall.args),
-						}
-						: null;
-				},
-
-				onStepFinish(onStepFinishArgs) {
-					// your own logic, e.g. for saving the chat history or recording usage
-					const toolName = onStepFinishArgs.toolCalls[0]?.toolName;
-					let toolArgs = null;
-					let toolRes = null;
-					if (toolName === 'read_file' || toolName === 'write_file'){
-						toolArgs = onStepFinishArgs.toolCalls[0]?.args.size;
-						toolRes = onStepFinishArgs.toolResults[0]?.result?.content.size;
-					}else {
-						toolArgs = JSON.stringify(onStepFinishArgs.toolCalls[0]?.args);
-						toolRes = JSON.stringify(onStepFinishArgs.toolResults[0]?.result?.content);
-					}
-					log(
-						'debug',
-						`Generating onStepFinish text: ${onStepFinishArgs.text} ,toolCalls: ${onStepFinishArgs.toolCalls[0]?.toolName} usage: ${onStepFinishArgs.usage?.totalTokens} ,time: ${Date.now() - curtime} \\n,args: ${toolArgs} \\n,toolResults: ${toolRes}`
-					);
-
-				},
->>>>>>> e16fa9f3
+                maxSteps: 50,
+                // abortSignal: AbortSignal.timeout(6000000),
+                // experimental_repairToolCall: async ({
+                // 										toolCall,
+                // 										tools,
+                // 										parameterSchema,
+                // 										error,
+                // 									}) => {
+                // 	if (NoSuchToolError.isInstance(error)) {
+                // 		return null; // do not attempt to fix invalid tool names
+                // 	}
+                //
+                // 	const tool = tools[toolCall.toolName];
+                //
+                // 	const { object: repairedArgs } = await generateObject({
+                // 		model: client(params.modelId),
+                // 		schema: tool.parameters,
+                // 		prompt: [
+                // 			`The model tried to call the tool "${toolCall.toolName}"` +
+                // 			` with the following arguments:`,
+                // 			JSON.stringify(toolCall.args),
+                // 			`The tool accepts the following schema:`,
+                // 			JSON.stringify(parameterSchema(toolCall)),
+                // 			'Please fix the arguments.',
+                // 		].join('\n'),
+                // 	});
+                //
+                // 	return { ...toolCall, args: JSON.stringify(repairedArgs) };
+                // },
+
+
+                experimental_prepareStep: async (prepareStepArgs) => {
+                // when nothing is returned, the default settings are used
+                log(
+                    'debug',
+                    `Generating prepareStep model: ${prepareStepArgs.model.modelId} ,stepNumber: ${prepareStepArgs.stepNumber} ,maxSteps: ${prepareStepArgs.maxSteps}`
+                );
+                curtime = Date.now();
+            },
+
+                experimental_transform: {
+                transformMessages: async (currentMessages) => {
+                    // 基于消息数量截断
+                    let maxMessages = 100;
+                    if (currentMessages.length > maxMessages) {
+                        console.log(`Truncating ${currentMessages.length} messages to ${maxMessages}`);
+                        return this.truncateByCount(currentMessages, maxMessages);
+                    }
+
+                    // 基于 token 数量截断
+                    const tokenCount = this.estimateTokenCount(currentMessages);
+                    let maxTokens = 20480;
+                    if (tokenCount > maxTokens) {
+                        console.log(`Truncating ${tokenCount} tokens to ~${maxTokens}`);
+                        return await this.truncateByTokens(currentMessages, maxTokens);
+                    }
+
+                    return currentMessages;
+                }
+            },
+            experimental_repairToolCall: async ({
+                                                    toolCall,
+                                                    tools,
+                                                    error,
+                                                    messages,
+                                                    system,
+                                                }) => {
+                const result = await generateText({
+                    model: client(params.modelId),
+                    system,
+                    messages: [
+                        ...messages,
+                        {
+                            role: 'assistant',
+                            content: [
+                                {
+                                    type: 'tool-call',
+                                    toolCallId: toolCall.toolCallId,
+                                    toolName: toolCall.toolName,
+                                    args: toolCall.args,
+                                },
+                            ],
+                        },
+                        {
+                            role: 'tool',
+                            content: [
+                                {
+                                    type: 'tool-result',
+                                    toolCallId: toolCall.toolCallId,
+                                    toolName: toolCall.toolName,
+                                    result: error.message,
+                                },
+                            ],
+                        },
+                    ],
+                    tools,
+                });
+
+                const newToolCall = result.toolCalls.find(
+                    newToolCall => newToolCall.toolName === toolCall.toolName,
+                );
+
+                return newToolCall != null
+                    ? {
+                        toolCallType: 'function',
+                        toolCallId: toolCall.toolCallId,
+                        toolName: toolCall.toolName,
+                        args: JSON.stringify(newToolCall.args),
+                    }
+                    : null;
+            },
+
+                onStepFinish(onStepFinishArgs) {
+                // your own logic, e.g. for saving the chat history or recording usage
+                const toolName = onStepFinishArgs.toolCalls[0]?.toolName;
+                let toolArgs = null;
+                let toolRes = null;
+                if (toolName === 'read_file' || toolName === 'write_file'){
+                    toolArgs = onStepFinishArgs.toolCalls[0]?.args.size;
+                    toolRes = onStepFinishArgs.toolResults[0]?.result?.content.size;
+                }else {
+                    toolArgs = JSON.stringify(onStepFinishArgs.toolCalls[0]?.args);
+                    toolRes = JSON.stringify(onStepFinishArgs.toolResults[0]?.result?.content);
+                }
+                log(
+                    'debug',
+                    `Generating onStepFinish text: ${onStepFinishArgs.text} ,toolCalls: ${onStepFinishArgs.toolCalls[0]?.toolName} usage: ${onStepFinishArgs.usage?.totalTokens} ,time: ${Date.now() - curtime} \\n,args: ${toolArgs} \\n,toolResults: ${toolRes}`
+                );
+
+            }
 			});
 
 			log(
@@ -473,40 +468,35 @@
 				experimental_activeTools: params.activeTools,
 				experimental_continueSteps: true,
 				messages: params.messages,
-<<<<<<< HEAD
 				...this.prepareTokenParam(params.modelId, params.maxTokens),
-				temperature: params.temperature
-=======
-				maxSteps: 50,
-				maxTokens: params.maxTokens,
 				temperature: params.temperature,
-				onStepFinish(onStepFinishArgs) {
-					// your own logic, e.g. for saving the chat history or recording usage
-					const toolName = onStepFinishArgs.toolCalls[0]?.toolName;
-					let toolArgs = null;
-					let toolRes = null;
-					if (toolName === 'read_file' || toolName === 'write_file'){
-						toolArgs = onStepFinishArgs.toolCalls[0]?.args.size;
-						toolRes = onStepFinishArgs.toolResults[0]?.result?.content.size;
-					}else {
-						toolArgs = JSON.stringify(onStepFinishArgs.toolCalls[0]?.args);
-						toolRes = JSON.stringify(onStepFinishArgs.toolResults[0]?.result?.content);
-					}
-					log(
-						'debug',
-						`streamText Generating onStepFinish text: ${onStepFinishArgs.text} ,stepType: ${onStepFinishArgs.stepType} ,stepNumber: ${onStepFinishArgs.stepNumber} ,toolCalls: ${onStepFinishArgs.toolCalls[0]?.toolName} usage: ${onStepFinishArgs.usage?.totalTokens} ,time: ${Date.now() - curtime} \\n,args: ${toolArgs} \\n,toolResults: ${toolRes} `
-					);
-
-					curtime  = Date.now();
-
-				},
-				onFinish(onFinishArgs) {
-					log(
-						'debug',
-						`streamText Generating onFinish `
-					);
-				}
->>>>>>> e16fa9f3
+                maxSteps: 50,
+                onStepFinish(onStepFinishArgs) {
+                    // your own logic, e.g. for saving the chat history or recording usage
+                    const toolName = onStepFinishArgs.toolCalls[0]?.toolName;
+                    let toolArgs = null;
+                    let toolRes = null;
+                    if (toolName === 'read_file' || toolName === 'write_file'){
+                        toolArgs = onStepFinishArgs.toolCalls[0]?.args.size;
+                        toolRes = onStepFinishArgs.toolResults[0]?.result?.content.size;
+                    }else {
+                        toolArgs = JSON.stringify(onStepFinishArgs.toolCalls[0]?.args);
+                        toolRes = JSON.stringify(onStepFinishArgs.toolResults[0]?.result?.content);
+                    }
+                    log(
+                        'debug',
+                        `streamText Generating onStepFinish text: ${onStepFinishArgs.text} ,stepType: ${onStepFinishArgs.stepType} ,stepNumber: ${onStepFinishArgs.stepNumber} ,toolCalls: ${onStepFinishArgs.toolCalls[0]?.toolName} usage: ${onStepFinishArgs.usage?.totalTokens} ,time: ${Date.now() - curtime} \\n,args: ${toolArgs} \\n,toolResults: ${toolRes} `
+                    );
+
+                    curtime  = Date.now();
+
+                },
+                onFinish(onFinishArgs) {
+                    log(
+                        'debug',
+                        `streamText Generating onFinish `
+                    );
+                }
 			});
 
 			log(
