/**
 * Path utility functions for Task Master
 * Provides centralized path resolution logic for both CLI and MCP use cases
 */

import path from 'path';
import fs from 'fs';
import {
	TASKMASTER_TASKS_FILE,
	LEGACY_TASKS_FILE,
	TASKMASTER_DOCS_DIR,
	TASKMASTER_REPORTS_DIR,
	COMPLEXITY_REPORT_FILE,
	TASKMASTER_CONFIG_FILE,
	LEGACY_CONFIG_FILE
} from '../constants/paths.js';
import { getLoggerOrDefault } from './logger-utils.js';

/**
 * Normalize project root to ensure it doesn't end with .taskmaster
 * This prevents double .taskmaster paths when using constants that include .taskmaster
 * @param {string} projectRoot - The project root path to normalize
 * @returns {string} - Normalized project root path
 */
export function normalizeProjectRoot(projectRoot) {
	if (!projectRoot) return projectRoot;

<<<<<<< HEAD
	if (typeof projectRoot === 'object') {
		const logger = getLoggerOrDefault();
		logger.error?.(`projectRoot must be a string, not an object! projectRoot: ${JSON.stringify(projectRoot)}`);
		return "";
	}
=======
	// Ensure it's a string
	projectRoot = String(projectRoot);
>>>>>>> 2afe6ed5

	// Split the path into segments
	const segments = projectRoot.split(path.sep);

	// Find the index of .taskmaster segment
	const taskmasterIndex = segments.findIndex(
		(segment) => segment === '.taskmaster'
	);

	if (taskmasterIndex !== -1) {
		// If .taskmaster is found, return everything up to but not including .taskmaster
		const normalizedSegments = segments.slice(0, taskmasterIndex);
		return normalizedSegments.join(path.sep) || path.sep;
	}

	return projectRoot;
}

/**
 * Find the project root directory by looking for project markers
 * @param {string} startDir - Directory to start searching from
 * @returns {string|null} - Project root path or null if not found
 */
export function findProjectRoot(startDir = process.cwd()) {
	const projectMarkers = [
		'.taskmaster',
		TASKMASTER_TASKS_FILE,
		'tasks.json',
		LEGACY_TASKS_FILE,
		'.git',
		'.svn',
		'package.json',
		'yarn.lock',
		'package-lock.json',
		'pnpm-lock.yaml'
	];

	let currentDir = path.resolve(startDir);
	const rootDir = path.parse(currentDir).root;

	while (currentDir !== rootDir) {
		// Check if current directory contains any project markers
		for (const marker of projectMarkers) {
			const markerPath = path.join(currentDir, marker);
			if (fs.existsSync(markerPath)) {
				return currentDir;
			}
		}
		currentDir = path.dirname(currentDir);
	}

	return null;
}

/**
 * Find the tasks.json file path with fallback logic
 * @param {string|null} explicitPath - Explicit path provided by user (highest priority)
 * @param {Object|null} args - Args object from MCP args (optional)
 * @param {Object|null} log - Logger object (optional)
 * @returns {string|null} - Resolved tasks.json path or null if not found
 */
export function findTasksPath(explicitPath = null, args = null, log = null) {
	// Use the passed logger if available, otherwise use the default logger
	const logger = getLoggerOrDefault(log);

	// 1. First determine project root to use as base for all path resolution
	const rawProjectRoot = args?.projectRoot || findProjectRoot();

	if (!rawProjectRoot) {
		logger.warn?.('Could not determine project root directory');
		return null;
	}

	// 2. Normalize project root to prevent double .taskmaster paths
	const projectRoot = normalizeProjectRoot(rawProjectRoot);

	// 3. If explicit path is provided, resolve it relative to project root (highest priority)
	if (explicitPath) {
		const resolvedPath = path.isAbsolute(explicitPath)
			? explicitPath
			: path.resolve(projectRoot, explicitPath);

		if (fs.existsSync(resolvedPath)) {
			logger.info?.(`Using explicit tasks path: ${resolvedPath}`);
			return resolvedPath;
		} else {
			logger.warn?.(
				`Explicit tasks path not found: ${resolvedPath}, trying fallbacks`
			);
		}
	}

	// 4. Check possible locations in order of preference
	const possiblePaths = [
		path.join(projectRoot, TASKMASTER_TASKS_FILE), // .taskmaster/tasks/tasks.json (NEW)
		path.join(projectRoot, LEGACY_TASKS_FILE) // tasks/tasks.json (LEGACY)
	];

	for (const tasksPath of possiblePaths) {
		if (fs.existsSync(tasksPath)) {
			logger.info?.(`Found tasks file at: ${tasksPath}`);

			// Issue deprecation warning for legacy paths
			if (
				tasksPath.includes('tasks/tasks.json') &&
				!tasksPath.includes('.taskmaster')
			) {
				logger.warn?.(
					`⚠️  DEPRECATION WARNING: Found tasks.json in legacy location '${tasksPath}'. Please migrate to the new .taskmaster directory structure. Run 'task-master migrate' to automatically migrate your project.`
				);
			} else if (
				tasksPath.endsWith('tasks.json') &&
				!tasksPath.includes('.taskmaster') &&
				!tasksPath.includes('tasks/')
			) {
				logger.warn?.(
					`⚠️  DEPRECATION WARNING: Found tasks.json in legacy root location '${tasksPath}'. Please migrate to the new .taskmaster directory structure. Run 'task-master migrate' to automatically migrate your project.`
				);
			}

			return tasksPath;
		}
	}

	logger.warn?.(`No tasks.json found in project: ${projectRoot}`);
	return null;
}

/**
 * Find the PRD document file path with fallback logic
 * @param {string|null} explicitPath - Explicit path provided by user (highest priority)
 * @param {Object|null} args - Args object for MCP context (optional)
 * @param {Object|null} log - Logger object (optional)
 * @returns {string|null} - Resolved PRD document path or null if not found
 */
export function findPRDPath(explicitPath = null, args = null, log = null) {
	const logger = getLoggerOrDefault(log);

	// 1. If explicit path is provided, use it (highest priority)
	if (explicitPath) {
		const resolvedPath = path.isAbsolute(explicitPath)
			? explicitPath
			: path.resolve(process.cwd(), explicitPath);

		if (fs.existsSync(resolvedPath)) {
			logger.info?.(`Using explicit PRD path: ${resolvedPath}`);
			return resolvedPath;
		} else {
			logger.warn?.(
				`Explicit PRD path not found: ${resolvedPath}, trying fallbacks`
			);
		}
	}

	// 2. Try to get project root from args (MCP) or find it
	const rawProjectRoot = args?.projectRoot || findProjectRoot();

	if (!rawProjectRoot) {
		logger.warn?.('Could not determine project root directory');
		return null;
	}

	// 3. Normalize project root to prevent double .taskmaster paths
	const projectRoot = normalizeProjectRoot(rawProjectRoot);

	// 4. Check possible locations in order of preference
	const locations = [
		TASKMASTER_DOCS_DIR, // .taskmaster/docs/ (NEW)
		'scripts/', // Legacy location
		'' // Project root
	];

	const fileNames = ['PRD.md', 'prd.md', 'PRD.txt', 'prd.txt'];

	for (const location of locations) {
		for (const fileName of fileNames) {
			const prdPath = path.join(projectRoot, location, fileName);
			if (fs.existsSync(prdPath)) {
				logger.info?.(`Found PRD document at: ${prdPath}`);

				// Issue deprecation warning for legacy paths
				if (location === 'scripts/' || location === '') {
					logger.warn?.(
						`⚠️  DEPRECATION WARNING: Found PRD file in legacy location '${prdPath}'. Please migrate to .taskmaster/docs/ directory. Run 'task-master migrate' to automatically migrate your project.`
					);
				}

				return prdPath;
			}
		}
	}

	logger.warn?.(`No PRD document found in project: ${projectRoot}`);
	return null;
}

/**
 * Find the complexity report file path with fallback logic
 * @param {string|null} explicitPath - Explicit path provided by user (highest priority)
 * @param {Object|null} args - Args object for MCP context (optional)
 * @param {Object|null} log - Logger object (optional)
 * @returns {string|null} - Resolved complexity report path or null if not found
 */
export function findComplexityReportPath(
	explicitPath = null,
	args = null,
	log = null
) {
	const logger = getLoggerOrDefault(log);

	// 1. If explicit path is provided, use it (highest priority)
	if (explicitPath) {
		const resolvedPath = path.isAbsolute(explicitPath)
			? explicitPath
			: path.resolve(process.cwd(), explicitPath);

		if (fs.existsSync(resolvedPath)) {
			logger.info?.(`Using explicit complexity report path: ${resolvedPath}`);
			return resolvedPath;
		} else {
			logger.warn?.(
				`Explicit complexity report path not found: ${resolvedPath}, trying fallbacks`
			);
		}
	}

	// 2. Try to get project root from args (MCP) or find it
	const rawProjectRoot = args?.projectRoot || findProjectRoot();

	if (!rawProjectRoot) {
		logger.warn?.('Could not determine project root directory');
		return null;
	}

	// 3. Normalize project root to prevent double .taskmaster paths
	const projectRoot = normalizeProjectRoot(rawProjectRoot);

	// 4. Check possible locations in order of preference
	const locations = [
		TASKMASTER_REPORTS_DIR, // .taskmaster/reports/ (NEW)
		'scripts/', // Legacy location
		'' // Project root
	];

	const fileNames = ['task-complexity-report.json', 'complexity-report.json'];

	for (const location of locations) {
		for (const fileName of fileNames) {
			const reportPath = path.join(projectRoot, location, fileName);
			if (fs.existsSync(reportPath)) {
				logger.info?.(`Found complexity report at: ${reportPath}`);

				// Issue deprecation warning for legacy paths
				if (location === 'scripts/' || location === '') {
					logger.warn?.(
						`⚠️  DEPRECATION WARNING: Found complexity report in legacy location '${reportPath}'. Please migrate to .taskmaster/reports/ directory. Run 'task-master migrate' to automatically migrate your project.`
					);
				}

				return reportPath;
			}
		}
	}

	logger.warn?.(`No complexity report found in project: ${projectRoot}`);
	return null;
}

/**
 * Resolve output path for tasks.json (create if needed)
 * @param {string|null} explicitPath - Explicit output path provided by user
 * @param {Object|null} args - Args object for MCP context (optional)
 * @param {Object|null} log - Logger object (optional)
 * @returns {string} - Resolved output path for tasks.json
 */
export function resolveTasksOutputPath(
	explicitPath = null,
	args = null,
	log = null
) {
	const logger = getLoggerOrDefault(log);

	// 1. If explicit path is provided, use it
	if (explicitPath) {
		const resolvedPath = path.isAbsolute(explicitPath)
			? explicitPath
			: path.resolve(process.cwd(), explicitPath);

		logger.info?.(`Using explicit output path: ${resolvedPath}`);
		return resolvedPath;
	}

	// 2. Try to get project root from args (MCP) or find it
	const rawProjectRoot =
		args?.projectRoot || findProjectRoot() || process.cwd();

	// 3. Normalize project root to prevent double .taskmaster paths
	const projectRoot = normalizeProjectRoot(rawProjectRoot);

	// 4. Use new .taskmaster structure by default
	const defaultPath = path.join(projectRoot, TASKMASTER_TASKS_FILE);
	logger.info?.(`Using default output path: ${defaultPath}`);

	// Ensure the directory exists
	const outputDir = path.dirname(defaultPath);
	if (!fs.existsSync(outputDir)) {
		logger.info?.(`Creating tasks directory: ${outputDir}`);
		fs.mkdirSync(outputDir, { recursive: true });
	}

	return defaultPath;
}

/**
 * Resolve output path for complexity report (create if needed)
 * @param {string|null} explicitPath - Explicit output path provided by user
 * @param {Object|null} args - Args object for MCP context (optional)
 * @param {Object|null} log - Logger object (optional)
 * @returns {string} - Resolved output path for complexity report
 */
export function resolveComplexityReportOutputPath(
	explicitPath = null,
	args = null,
	log = null
) {
	const logger = getLoggerOrDefault(log);

	// 1. If explicit path is provided, use it
	if (explicitPath) {
		const resolvedPath = path.isAbsolute(explicitPath)
			? explicitPath
			: path.resolve(process.cwd(), explicitPath);

		logger.info?.(
			`Using explicit complexity report output path: ${resolvedPath}`
		);
		return resolvedPath;
	}

	// 2. Try to get project root from args (MCP) or find it
	const rawProjectRoot =
		args?.projectRoot || findProjectRoot() || process.cwd();

	// 3. Normalize project root to prevent double .taskmaster paths
	const projectRoot = normalizeProjectRoot(rawProjectRoot);

	// 4. Use new .taskmaster structure by default
	const defaultPath = path.join(projectRoot, COMPLEXITY_REPORT_FILE);
	logger.info?.(`Using default complexity report output path: ${defaultPath}`);

	// Ensure the directory exists
	const outputDir = path.dirname(defaultPath);
	if (!fs.existsSync(outputDir)) {
		logger.info?.(`Creating reports directory: ${outputDir}`);
		fs.mkdirSync(outputDir, { recursive: true });
	}

	return defaultPath;
}

/**
 * Find the configuration file path with fallback logic
 * @param {string|null} explicitPath - Explicit path provided by user (highest priority)
 * @param {Object|null} args - Args object for MCP context (optional)
 * @param {Object|null} log - Logger object (optional)
 * @returns {string|null} - Resolved config file path or null if not found
 */
export function findConfigPath(explicitPath = null, args = null, log = null) {
	const logger = getLoggerOrDefault(log);

	// 1. If explicit path is provided, use it (highest priority)
	if (explicitPath) {
		const resolvedPath = path.isAbsolute(explicitPath)
			? explicitPath
			: path.resolve(process.cwd(), explicitPath);

		if (fs.existsSync(resolvedPath)) {
			logger.info?.(`Using explicit config path: ${resolvedPath}`);
			return resolvedPath;
		} else {
			logger.warn?.(
				`Explicit config path not found: ${resolvedPath}, trying fallbacks`
			);
		}
	}

	// 2. Try to get project root from args (MCP) or find it
	const rawProjectRoot = args?.projectRoot || findProjectRoot();

	if (!rawProjectRoot) {
		logger.warn?.('Could not determine project root directory');
		return null;
	}

	// 3. Normalize project root to prevent double .taskmaster paths
	const projectRoot = normalizeProjectRoot(rawProjectRoot);

	// 4. Check possible locations in order of preference
	const possiblePaths = [
		path.join(projectRoot, TASKMASTER_CONFIG_FILE), // NEW location
		path.join(projectRoot, LEGACY_CONFIG_FILE) // LEGACY location
	];

	for (const configPath of possiblePaths) {
		if (fs.existsSync(configPath)) {
			// Issue deprecation warning for legacy paths
			if (configPath?.endsWith(LEGACY_CONFIG_FILE)) {
				logger.warn?.(
					`⚠️ 2 DEPRECATION WARNING: Found configuration in legacy location '${configPath}'. Please migrate to .taskmaster/config.json. Run 'task-master migrate' to automatically migrate your project.`
				);
			}

			return configPath;
		}
	}

	logger.warn?.(`No configuration file found in project: ${projectRoot}`);
	return null;
}<|MERGE_RESOLUTION|>--- conflicted
+++ resolved
@@ -25,16 +25,13 @@
 export function normalizeProjectRoot(projectRoot) {
 	if (!projectRoot) return projectRoot;
 
-<<<<<<< HEAD
 	if (typeof projectRoot === 'object') {
 		const logger = getLoggerOrDefault();
 		logger.error?.(`projectRoot must be a string, not an object! projectRoot: ${JSON.stringify(projectRoot)}`);
 		return "";
 	}
-=======
-	// Ensure it's a string
+
 	projectRoot = String(projectRoot);
->>>>>>> 2afe6ed5
 
 	// Split the path into segments
 	const segments = projectRoot.split(path.sep);
@@ -443,7 +440,7 @@
 			// Issue deprecation warning for legacy paths
 			if (configPath?.endsWith(LEGACY_CONFIG_FILE)) {
 				logger.warn?.(
-					`⚠️ 2 DEPRECATION WARNING: Found configuration in legacy location '${configPath}'. Please migrate to .taskmaster/config.json. Run 'task-master migrate' to automatically migrate your project.`
+					`⚠️  DEPRECATION WARNING: Found configuration in legacy location '${configPath}'. Please migrate to .taskmaster/config.json. Run 'task-master migrate' to automatically migrate your project.`
 				);
 			}
 
