--- conflicted
+++ resolved
@@ -241,7 +241,6 @@
 				// Use explicit path from fileMap - assets/ is the base directory
 				const sourcePath = path.join(assetsDir, sourceFile);
 
-<<<<<<< HEAD
 				// Check if source file exists
 				if (!fs.existsSync(sourcePath)) {
 					log(
@@ -250,21 +249,17 @@
 					);
 					continue;
 				}
-=======
-			const targetFilename = profile.fileMap[sourceFile];
-			const targetPath = path.join(targetDir, targetFilename);
-			// Check if source file exists
-			if (fs.existsSync(targetPath)) {
-				log(
-					'warn',
-					`[Rule Transformer] Source file exists: ${sourceFile}, targetPath: ${targetPath}, skipping`
-				);
-				continue;
-			}
->>>>>>> 9b4fc2ca
 
 				const targetFilename = profile.fileMap[sourceFile];
 				const targetPath = path.join(targetDir, targetFilename);
+                // Check if source file exists
+                if (fs.existsSync(targetPath)) {
+                    log(
+                        'warn',
+                        `[Rule Transformer] Source file exists: ${sourceFile}, targetPath: ${targetPath}, skipping`
+                    );
+                    continue;
+                }
 
 				// Ensure target subdirectory exists (for rules like taskmaster/dev_workflow.md)
 				const targetFileDir = path.dirname(targetPath);
