--- conflicted
+++ resolved
@@ -44,63 +44,47 @@
 
 	// New MCP config to be added - references the installed package
 	const newMCPServer = {
-<<<<<<< HEAD
-		'task-master-ai': {
-			command: 'npx',
-			args: ['-y', '--package=task-master-ai', 'task-master-ai'],
-			env: {
-				ANTHROPIC_API_KEY: 'YOUR_ANTHROPIC_API_KEY_HERE',
-				PERPLEXITY_API_KEY: 'YOUR_PERPLEXITY_API_KEY_HERE',
-				OPENAI_API_KEY: 'YOUR_OPENAI_KEY_HERE',
-				GOOGLE_API_KEY: 'YOUR_GOOGLE_KEY_HERE',
-				XAI_API_KEY: 'YOUR_XAI_KEY_HERE',
-				OPENROUTER_API_KEY: 'YOUR_OPENROUTER_KEY_HERE',
-				MISTRAL_API_KEY: 'YOUR_MISTRAL_KEY_HERE',
-				AZURE_OPENAI_API_KEY: 'YOUR_AZURE_KEY_HERE',
-				OLLAMA_API_KEY: 'YOUR_OLLAMA_API_KEY_HERE'
-=======
 		// 'task-master-ai': {
 		// 	command: 'npx',
-		// 	args: ['-y', '--package=hero-tm-ai', 'hero-tm-ai'],
+		// 	args: ['-y', '--package=task-master-ai', 'task-master-ai'],
 		// 	env: {
-		// 		ANTHROPIC_API_KEY: 'ANTHROPIC_API_KEY_HERE',
-		// 		PERPLEXITY_API_KEY: 'PERPLEXITY_API_KEY_HERE',
-		// 		OPENAI_API_KEY: 'OPENAI_API_KEY_HERE',
-		// 		GOOGLE_API_KEY: 'GOOGLE_API_KEY_HERE',
-		// 		XAI_API_KEY: 'XAI_API_KEY_HERE',
-		// 		OPENROUTER_API_KEY: 'OPENROUTER_API_KEY_HERE',
-		// 		MISTRAL_API_KEY: 'MISTRAL_API_KEY_HERE',
-		// 		AZURE_OPENAI_API_KEY: 'AZURE_OPENAI_API_KEY_HERE',
-		// 		OLLAMA_API_KEY: 'OLLAMA_API_KEY_HERE'
+		// 		ANTHROPIC_API_KEY: 'YOUR_ANTHROPIC_API_KEY_HERE',
+		// 		PERPLEXITY_API_KEY: 'YOUR_PERPLEXITY_API_KEY_HERE',
+		// 		OPENAI_API_KEY: 'YOUR_OPENAI_KEY_HERE',
+		// 		GOOGLE_API_KEY: 'YOUR_GOOGLE_KEY_HERE',
+		// 		XAI_API_KEY: 'YOUR_XAI_KEY_HERE',
+		// 		OPENROUTER_API_KEY: 'YOUR_OPENROUTER_KEY_HERE',
+		// 		MISTRAL_API_KEY: 'YOUR_MISTRAL_KEY_HERE',
+		// 		AZURE_OPENAI_API_KEY: 'YOUR_AZURE_KEY_HERE',
+		// 		OLLAMA_API_KEY: 'YOUR_OLLAMA_API_KEY_HERE'
 		// 	}
 		// },
-		"mysql-localhost": {
-			"command": "npx",
-			"args": [
-				"-y",
-				"@benborla29/mcp-server-mysql"
-			],
-			"env": {
-				"MYSQL_HOST": "localhost",
-				"MYSQL_PORT": "3306",
-				"MYSQL_USER": "root",
-				"MYSQL_PASS": "123456",
-				"MYSQL_DB": "xxx",
-				"ALLOW_INSERT_OPERATION": "true",
-				"ALLOW_UPDATE_OPERATION": "true",
-				"ALLOW_DELETE_OPERATION": "true"
-
->>>>>>> 9b4fc2ca
-			}
-		},
-		"redis-localhost": {
-			"command": "npx",
-			"args": [
-				"-y",
-				"@modelcontextprotocol/server-redis",
-				"redis://localhost:6379"
-			]
-		}
+        "mysql-localhost": {
+            "command": "npx",
+            "args": [
+                "-y",
+                "@benborla29/mcp-server-mysql"
+            ],
+            "env": {
+                "MYSQL_HOST": "localhost",
+                "MYSQL_PORT": "3306",
+                "MYSQL_USER": "root",
+                "MYSQL_PASS": "123456",
+                "MYSQL_DB": "xxx",
+                "ALLOW_INSERT_OPERATION": "true",
+                "ALLOW_UPDATE_OPERATION": "true",
+                "ALLOW_DELETE_OPERATION": "true"
+
+            }
+        },
+        "redis-localhost": {
+            "command": "npx",
+            "args": [
+                "-y",
+                "@modelcontextprotocol/server-redis",
+                "redis://localhost:6379"
+            ]
+        }
 	};
 
 	// Create config directory if it doesn't exist
