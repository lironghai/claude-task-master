import fs from 'fs';
import path from 'path';
import chalk from 'chalk';
import { z } from 'zod';
import { fileURLToPath } from 'url';
<<<<<<< HEAD
import { log, findProjectRoot, resolveEnvVariable, isEmpty } from './utils.js';
import {
	LEGACY_CONFIG_FILE,
	TASKMASTER_DIR
} from '../../src/constants/paths.js';
=======
import { log, findProjectRoot, resolveEnvVariable as originalResolveEnvVariable, isEmpty } from './utils.js';
import { LEGACY_CONFIG_FILE } from '../../src/constants/paths.js';
>>>>>>> 9b4fc2ca
import { findConfigPath } from '../../src/utils/path-utils.js';
import {
	VALIDATED_PROVIDERS,
	CUSTOM_PROVIDERS,
	CUSTOM_PROVIDERS_ARRAY,
	ALL_PROVIDERS
} from '../../src/constants/providers.js';
import dotenv from 'dotenv';
import { AI_COMMAND_NAMES } from '../../src/constants/commands.js';

// Calculate __dirname in ESM
const __filename = fileURLToPath(import.meta.url);
const __dirname = path.dirname(__filename);


// Variables to hold paths, to be initialized by _initializeModulePaths
let MASTER_DEFAULT_CONFIG_TEMPLATE_PATH;
let MASTER_DEFAULT_ENV_TEMPLATE_PATH;
let MODEL_MAP_PATH;
let modulePathsInitialized = false;

function _initializeModulePaths() {
	if (modulePathsInitialized) return;

	MASTER_DEFAULT_CONFIG_TEMPLATE_PATH = path.resolve(__dirname, '../../.taskmaster/config_default.json');
	MASTER_DEFAULT_ENV_TEMPLATE_PATH = path.resolve(__dirname, '../../.taskmaster/env_default');
	MODEL_MAP_PATH = path.resolve(__dirname, '../../src/constants/model_map.json');
	modulePathsInitialized = true;
}

// Load supported models from JSON file
let MODEL_MAP;

try {
	MASTER_DEFAULT_CONFIG_TEMPLATE_PATH = path.resolve(__dirname, '../../.taskmaster/config_default.json');
	MASTER_DEFAULT_ENV_TEMPLATE_PATH = path.resolve(__dirname, '../../.taskmaster/env_default');
	MODEL_MAP_PATH = path.resolve(__dirname, '../../src/constants/model_map.json');

	const modelFilePath = path.join(__dirname, 'supported-models.json');
	// console.log(`[config-manager] Attempting to load models from: ${modelFilePath}`); // Diagnostic log
	// console.log(`[config-manager] __dirname is: ${__dirname}`); // Diagnostic log

	const supportedModelsRaw = fs.readFileSync(
		modelFilePath, // Use the constructed path
		'utf-8'
	);
	MODEL_MAP = JSON.parse(supportedModelsRaw);
} catch (error) {
	console.error(
		chalk.red(
			'FATAL ERROR: Could not load supported-models.json. Please ensure the file exists and is valid JSON. ' +
			error.constructor.name + ': ' + error.message
		)
	);
	MODEL_MAP = {}; // Default to empty map on error to avoid crashing, though functionality will be limited
	process.exit(1); // Exit if models can't be loaded
}

// Default configuration values (used if config file is missing or incomplete)
const DEFAULTS = {
	models: {
		main: {
			provider: 'anthropic',
			modelId: 'claude-3-7-sonnet-20250219',
			maxTokens: 64000,
			temperature: 0.2
		},
		research: {
			provider: 'perplexity',
			modelId: 'sonar-pro',
			maxTokens: 8700,
			temperature: 0.1
		},
		fallback: {
			// No default fallback provider/model initially
			provider: 'anthropic',
			modelId: 'claude-3-5-sonnet',
			maxTokens: 8192, // Default parameters if fallback IS configured
			temperature: 0.2
		}
	},
	global: {
		logLevel: 'info',
		debug: false,
		defaultNumTasks: 10,
		defaultSubtasks: 5,
		defaultPriority: 'medium',
		projectName: 'Task Master',
		ollamaBaseURL: 'http://localhost:11434/api',
		bedrockBaseURL: 'https://bedrock.us-east-1.amazonaws.com',
		responseLanguage: 'English',
		useDefaultConfiguration: true
	},
	claudeCode: {}
};

// --- Internal Config Loading ---
let loadedConfig = null;
let loadedConfigRoot = null; // Track which root loaded the config
let legacyConfigWarningShown = false; // Added flag to track if warning was shown

let loadedConfigState = null;

// Custom Error for configuration issues
class ConfigurationError extends Error {
	constructor(message) {
		super(message);
		this.name = 'ConfigurationError';
	}
}

function _mergeDeep(target, source) {
    const output = { ...target };
    if (typeof target === 'object' && target !== null && typeof source === 'object' && source !== null) {
        Object.keys(source).forEach(key => {
            if (typeof source[key] === 'object' && source[key] !== null && !Array.isArray(source[key])) {
                if (!(key in target)) {
                    Object.assign(output, { [key]: source[key] });
                } else {
                    output[key] = _mergeDeep(target[key], source[key]);
                }
            } else {
                Object.assign(output, { [key]: source[key] });
            }
        });
    }
    return output;
}

function _tryReadAndParseJson(filePath, fileNameForLog = 'Config') {
    if (fs.existsSync(filePath)) {
        try {
            const rawData = fs.readFileSync(filePath, 'utf-8');
            if (rawData.trim() === '') {
                // log('warn', `${fileNameForLog} file at ${filePath} is empty.`);
                return { content: null, error: 'empty' };
            }
            return { content: JSON.parse(rawData), error: null };
        } catch (error) {
            // log('error', `Error reading or parsing ${fileNameForLog} file at ${filePath}: ${error.message}`);
            return { content: null, error: 'parse_error' };
        }
    }
    return { content: null, error: 'not_found' };
}

function _tryReadAndParseEnv(filePath) {
    if (fs.existsSync(filePath)) {
        try {
            const envFileContent = fs.readFileSync(filePath, 'utf-8');
            if (envFileContent.trim() === '') {
                // log('debug', `Environment file ${filePath} is empty.`); // Potentially too noisy
                return { content: {}, error: null, isEmpty: true };
            }
            return { content: dotenv.parse(envFileContent), error: null, isEmpty: false };
        } catch (error) {
            // log('warn', `Could not read or parse env file ${filePath}: ${error.message}`);
            return { content: null, error: 'parse_error', isEmpty: false };
        }
    }
    return { content: null, error: 'not_found', isEmpty: false };
}

function _loadAndValidateConfig(explicitRoot = null) {
	const defaults = DEFAULTS; // Use the defined defaults
	let rootToUse = explicitRoot;
	let configSource = explicitRoot
		? `explicit root (${explicitRoot})`
		: 'defaults (no root provided yet)';

	// ---> If no explicit root, TRY to find it <---
	if (!rootToUse) {
		rootToUse = findProjectRoot();
		if (rootToUse) {
			configSource = `found root (${rootToUse})`;
		} else {
			// No root found, use current working directory as fallback
			// This prevents infinite loops during initialization
			rootToUse = process.cwd();
			configSource = `current directory (${rootToUse}) - no project markers found`;
		}
	}
	// ---> End find project root logic <---

	// --- Find configuration file ---
	let configPath = null;
	let config = { ...defaults }; // Start with a deep copy of defaults
	let configExists = false;

	// During initialization (no project markers), skip config file search entirely
	const hasProjectMarkers =
		fs.existsSync(path.join(rootToUse, TASKMASTER_DIR)) ||
		fs.existsSync(path.join(rootToUse, LEGACY_CONFIG_FILE));

	if (hasProjectMarkers) {
		// Only try to find config if we have project markers
		// This prevents the repeated warnings during init
		configPath = findConfigPath(null, { projectRoot: rootToUse });
	}

	if (configPath) {
		configExists = true;
		const isLegacy = configPath.endsWith(LEGACY_CONFIG_FILE);

		try {
			const rawData = fs.readFileSync(configPath, 'utf-8');
			const parsedConfig = JSON.parse(rawData);

			// Deep merge parsed config onto defaults
			config = {
				models: {
					main: { ...defaults.models.main, ...parsedConfig?.models?.main },
					research: {
						...defaults.models.research,
						...parsedConfig?.models?.research
					},
					fallback:
						parsedConfig?.models?.fallback?.provider &&
						parsedConfig?.models?.fallback?.modelId
							? { ...defaults.models.fallback, ...parsedConfig.models.fallback }
							: { ...defaults.models.fallback }
				},
				global: { ...defaults.global, ...parsedConfig?.global },
				claudeCode: { ...defaults.claudeCode, ...parsedConfig?.claudeCode }
			};
			configSource = `file (${configPath})`; // Update source info

			// Issue deprecation warning if using legacy config file
			if (isLegacy) {
				console.warn(
					chalk.yellow(
						`⚠️  DEPRECATION WARNING: Found configuration in legacy location '${configPath}'. Please migrate to .taskmaster/config.json. Run 'task-master migrate' to automatically migrate your project.`
					)
				);
			}

			// --- Validation (Warn if file content is invalid) ---
			// Use log.warn for consistency
			if (!validateProvider(config.models.main.provider)) {
				console.warn(
					chalk.yellow(
						`Warning: Invalid main provider "${config.models.main.provider}" in ${configPath}. Falling back to default.`
					)
				);
				config.models.main = { ...defaults.models.main };
			}
			if (!validateProvider(config.models.research.provider)) {
				console.warn(
					chalk.yellow(
						`Warning: Invalid research provider "${config.models.research.provider}" in ${configPath}. Falling back to default.`
					)
				);
				config.models.research = { ...defaults.models.research };
			}
			if (
				config.models.fallback?.provider &&
				!validateProvider(config.models.fallback.provider)
			) {
				console.warn(
					chalk.yellow(
						`Warning: Invalid fallback provider "${config.models.fallback.provider}" in ${configPath}. Fallback model configuration will be ignored.`
					)
				);
				config.models.fallback.provider = undefined;
				config.models.fallback.modelId = undefined;
			}
			if (config.claudeCode && !isEmpty(config.claudeCode)) {
				config.claudeCode = validateClaudeCodeSettings(config.claudeCode);
			}
		} catch (error) {
			// Use console.error for actual errors during parsing
			console.error(
				chalk.red(
					`Error reading or parsing ${configPath}: ${error.message}. Using default configuration.`
				)
			);
			config = { ...defaults }; // Reset to defaults on parse error
			configSource = `defaults (parse error at ${configPath})`;
		}
	} else {
		// Config file doesn't exist at the determined rootToUse.
		if (explicitRoot) {
			// Only warn if an explicit root was *expected*.
			console.warn(
				chalk.yellow(
					`Warning: Configuration file not found at provided project root (${explicitRoot}). Using default configuration. Run 'task-master models --setup' to configure.`
				)
			);
		} else {
			// Don't warn about missing config during initialization
			// Only warn if this looks like an existing project (has .taskmaster dir or legacy config marker)
			const hasTaskmasterDir = fs.existsSync(
				path.join(rootToUse, TASKMASTER_DIR)
			);
			const hasLegacyMarker = fs.existsSync(
				path.join(rootToUse, LEGACY_CONFIG_FILE)
			);

			if (hasTaskmasterDir || hasLegacyMarker) {
				console.warn(
					chalk.yellow(
						`Warning: Configuration file not found at derived root (${rootToUse}). Using defaults.`
					)
				);
			}
		}
		// Keep config as defaults
		config = { ...defaults };
		configSource = `defaults (no config file found at ${rootToUse})`;
	}

	return config;
}


/**
 * Gets the current configuration, loading it if necessary.
 * Handles MCP initialization context gracefully.
 * @param {string|null} explicitRoot - Optional explicit path to the project root.
 * @param {boolean} forceReload - Force reloading the config file.
 * @returns {object} The loaded configuration object.
 */
function getConfig(explicitRoot = null, forceReload = false) {

	if (loadedConfigState && !explicitRoot) {
		return loadedConfigState;
	}

	const currentProjectRoot = explicitRoot || findProjectRoot();

	const needsLoad =
		!loadedConfigState ||
		forceReload ||
		(currentProjectRoot && currentProjectRoot !== loadedConfigState.projectRootPath);

	// console.log(`[getConfig] loadedConfigState: ${loadedConfigState}`); // Diagnostic log
	// console.log(`[getConfig] currentProjectRoot: ${currentProjectRoot}`); // Diagnostic log
	// console.log(`[getConfig] needsLoad is: ${needsLoad}`); // Diagnostic log

	if (needsLoad) {
		const {
			configToUse,
			envFileToTarget,
			sourceOfConfig, // for logging/debugging if needed
			isUsingDefaultSystem,
			projectRootPath,
			chosenConfigPhysicalFileWasLoaded
		} = _loadAndValidateConfig(currentProjectRoot);

		// console.log(`[getConfig] configToUse is: ${JSON.stringify(configToUse)}`);

		let loadedEnvFromFile = {};
		if (isUsingDefaultSystem) {
			// Load from MASTER_DEFAULT_ENV_TEMPLATE_PATH
			const { content: parsedMasterEnv, error: masterEnvError } = _tryReadAndParseEnv(MASTER_DEFAULT_ENV_TEMPLATE_PATH);
			if (parsedMasterEnv) {
				loadedEnvFromFile = parsedMasterEnv;
				log('debug', `Loaded environment variables from master template: ${MASTER_DEFAULT_ENV_TEMPLATE_PATH}`);
			} else {
				log('warn', `Master default ENV template (${MASTER_DEFAULT_ENV_TEMPLATE_PATH}) not found or failed to parse (Error: ${masterEnvError || 'not_found'}). Using empty default env for this load.`);
			}
		} else if (forceReload || projectRootPath) { // Not using default system, try to load project-specific .env
			const envPath = path.join(projectRootPath, '.env');
			const { content: parsedEnvContent, error: envParseError } = _tryReadAndParseEnv(envPath);
			if (parsedEnvContent) {
				loadedEnvFromFile = parsedEnvContent;
			} else {
				// Error already logged by _tryReadAndParseEnv if parse_error
				// If not_found, it's fine, just means no such env file.
				log('debug', `Project-specific .env file not found at ${envPath} or failed to parse. Proceeding without it for this load.`);
			}
		} else {
			log('debug', 'No project root and not using default system for ENV; only process.env will be used.');
		}

		// Merge process.env last so it can override file-based env vars if needed,
		// though typically file-based vars take precedence if they exist.
		// dotenv.parse gives precedence to first defined, process.env should be fallback.
		const effectiveEnv = { ...process.env, ...loadedEnvFromFile };


		// Update the global state
		loadedConfigState = {
			effectiveConfig: configToUse,
			effectiveEnv: effectiveEnv,
			isUsingDefaultSystem: isUsingDefaultSystem,
			projectRootPath: projectRootPath,
			configPhysicalFileExists: chosenConfigPhysicalFileWasLoaded // Renamed for clarity
		};
		// Log('debug', `Config loaded. Source: ${sourceOfConfig}, Using defaults: ${isUsingDefaultSystem}, Env target: ${envFileToTarget}`);
		return loadedConfigState;
	}

	return loadedConfigState;
}

/**
 * Validates if a provider name is supported.
 * Custom providers (azure, vertex, bedrock, openrouter, ollama) are always allowed.
 * Validated providers must exist in the MODEL_MAP from supported-models.json.
 * @param {string} providerName The name of the provider.
 * @returns {boolean} True if the provider is valid, false otherwise.
 */
function validateProvider(providerName) {
	// Custom providers are always allowed
	if (CUSTOM_PROVIDERS_ARRAY.includes(providerName)) {
		return true;
	}

	// Validated providers must exist in MODEL_MAP
	if (VALIDATED_PROVIDERS.includes(providerName)) {
		return !!(MODEL_MAP && MODEL_MAP[providerName]);
	}

	// Unknown providers are not allowed
	return false;
}

/**
 * Optional: Validates if a modelId is known for a given provider based on MODEL_MAP.
 * This is a non-strict validation; an unknown model might still be valid.
 * @param {string} providerName The name of the provider.
 * @param {string} modelId The model ID.
 * @returns {boolean} True if the modelId is in the map for the provider, false otherwise.
 */
function validateProviderModelCombination(providerName, modelId) {
	// If provider isn't even in our map, we can't validate the model
	if (!MODEL_MAP[providerName]) {
		return true; // Allow unknown providers or those without specific model lists
	}
	// If the provider is known, check if the model is in its list OR if the list is empty (meaning accept any)
	return (
		MODEL_MAP[providerName].length === 0 ||
		// Use .some() to check the 'id' property of objects in the array
		MODEL_MAP[providerName].some((modelObj) => modelObj.id === modelId)
	);
}

/**
 * Validates Claude Code AI provider custom settings
 * @param {object} settings The settings to validate
 * @returns {object} The validated settings
 */
function validateClaudeCodeSettings(settings) {
	// Define the base settings schema without commandSpecific first
	const BaseSettingsSchema = z.object({
		maxTurns: z.number().int().positive().optional(),
		customSystemPrompt: z.string().optional(),
		appendSystemPrompt: z.string().optional(),
		permissionMode: z
			.enum(['default', 'acceptEdits', 'plan', 'bypassPermissions'])
			.optional(),
		allowedTools: z.array(z.string()).optional(),
		disallowedTools: z.array(z.string()).optional(),
		mcpServers: z
			.record(
				z.string(),
				z.object({
					type: z.enum(['stdio', 'sse']).optional(),
					command: z.string(),
					args: z.array(z.string()).optional(),
					env: z.record(z.string()).optional(),
					url: z.string().url().optional(),
					headers: z.record(z.string()).optional()
				})
			)
			.optional()
	});

	// Define CommandSpecificSchema using the base schema
	const CommandSpecificSchema = z.record(
		z.enum(AI_COMMAND_NAMES),
		BaseSettingsSchema
	);

	// Define the full settings schema with commandSpecific
	const SettingsSchema = BaseSettingsSchema.extend({
		commandSpecific: CommandSpecificSchema.optional()
	});

	let validatedSettings = {};

	try {
		validatedSettings = SettingsSchema.parse(settings);
	} catch (error) {
		console.warn(
			chalk.yellow(
				`Warning: Invalid Claude Code settings in config: ${error.message}. Falling back to default.`
			)
		);

		validatedSettings = {};
	}

	return validatedSettings;
}

// --- Claude Code Settings Getters ---

function getClaudeCodeSettings(explicitRoot = null, forceReload = false) {
	const config = getConfig(explicitRoot, forceReload);
	// Ensure Claude Code defaults are applied if Claude Code section is missing
	return { ...DEFAULTS.claudeCode, ...(config?.claudeCode || {}) };
}

function getClaudeCodeSettingsForCommand(
	commandName,
	explicitRoot = null,
	forceReload = false
) {
	const settings = getClaudeCodeSettings(explicitRoot, forceReload);
	const commandSpecific = settings?.commandSpecific || {};
	return { ...settings, ...commandSpecific[commandName] };
}

// --- Role-Specific Getters ---

function getModelConfigForRole(role, explicitRoot = null) {
	const { effectiveConfig } = getConfig(explicitRoot);
	const roleConfig = effectiveConfig?.models?.[role];
	if (!roleConfig) {
		log(
			'warn',
			`No model configuration found for role: ${role}. Returning default.`
		);
		return DEFAULTS.models[role] || {};
	}
	return roleConfig;
}

function getMainProvider(explicitRoot = null) {
	return getModelConfigForRole('main', explicitRoot).provider;
}

function getMainModelId(explicitRoot = null) {
	return getModelConfigForRole('main', explicitRoot).modelId;
}

function getMainMaxTokens(explicitRoot = null) {
	// Directly return value from config (which includes defaults)
	return getModelConfigForRole('main', explicitRoot).maxTokens;
}

function getMainTemperature(explicitRoot = null) {
	// Directly return value from config
	return getModelConfigForRole('main', explicitRoot).temperature;
}

function getResearchProvider(explicitRoot = null) {
	return getModelConfigForRole('research', explicitRoot).provider;
}

function getResearchModelId(explicitRoot = null) {
	return getModelConfigForRole('research', explicitRoot).modelId;
}

function getResearchMaxTokens(explicitRoot = null) {
	// Directly return value from config
	return getModelConfigForRole('research', explicitRoot).maxTokens;
}

function getResearchTemperature(explicitRoot = null) {
	// Directly return value from config
	return getModelConfigForRole('research', explicitRoot).temperature;
}

function getFallbackProvider(explicitRoot = null) {
	// Directly return value from config (will be undefined if not set)
	return getModelConfigForRole('fallback', explicitRoot).provider;
}

function getFallbackModelId(explicitRoot = null) {
	// Directly return value from config
	return getModelConfigForRole('fallback', explicitRoot).modelId;
}

function getFallbackMaxTokens(explicitRoot = null) {
	// Directly return value from config
	return getModelConfigForRole('fallback', explicitRoot).maxTokens;
}

function getFallbackTemperature(explicitRoot = null) {
	// Directly return value from config
	return getModelConfigForRole('fallback', explicitRoot).temperature;
}

// --- Global Settings Getters ---

function getGlobalConfig(explicitRoot = null) {
	const { effectiveConfig } = getConfig(explicitRoot);
	// Ensure global defaults are applied if global section is missing
	return { ...DEFAULTS.global, ...(effectiveConfig?.global || {}) };
}

function getLogLevel(explicitRoot = null) {
		if (!loadedConfigState) {
		// If config isn't fully loaded yet (e.g., findProjectRoot called by getConfig's initial stages,
		// and findProjectRoot or its utilities like log try to get global config),
		// return the hardcoded defaults to prevent recursion.
		return DEFAULTS.global.logLevel.toLowerCase();
	}

	// Directly return value from config
	return getGlobalConfig(explicitRoot).logLevel.toLowerCase();
}

function getDebugFlag(explicitRoot = null) {
	// Directly return value from config, ensure boolean
	return getGlobalConfig(explicitRoot).debug === true;
}

function getDefaultSubtasks(explicitRoot = null) {
	// Directly return value from config, ensure integer
	const val = getGlobalConfig(explicitRoot).defaultSubtasks;
	const parsedVal = parseInt(val, 10);
	return Number.isNaN(parsedVal) ? DEFAULTS.global.defaultSubtasks : parsedVal;
}

function getDefaultNumTasks(explicitRoot = null) {
	const val = getGlobalConfig(explicitRoot).defaultNumTasks;
	const parsedVal = parseInt(val, 10);
	return Number.isNaN(parsedVal) ? DEFAULTS.global.defaultNumTasks : parsedVal;
}

function getDefaultPriority(explicitRoot = null) {
	// Directly return value from config
	return getGlobalConfig(explicitRoot).defaultPriority;
}

function getProjectName(explicitRoot = null) {
	// Directly return value from config
	return getGlobalConfig(explicitRoot).projectName;
}

function getOllamaBaseURL(explicitRoot = null) {
	// Directly return value from config
	return getGlobalConfig(explicitRoot).ollamaBaseURL;
}

function getAzureBaseURL(explicitRoot = null) {
	// Directly return value from config
	return getGlobalConfig(explicitRoot).azureBaseURL;
}

function getBedrockBaseURL(explicitRoot = null) {
	// Directly return value from config
	return getGlobalConfig(explicitRoot).bedrockBaseURL;
}

/**
 * Gets the Google Cloud project ID for Vertex AI from configuration
 * @param {string|null} explicitRoot - Optional explicit path to the project root.
 * @returns {string|null} The project ID or null if not configured
 */
function getVertexProjectId(explicitRoot = null) {
	// Return value from config
	return getGlobalConfig(explicitRoot).vertexProjectId;
}

/**
 * Gets the Google Cloud location for Vertex AI from configuration
 * @param {string|null} explicitRoot - Optional explicit path to the project root.
 * @returns {string} The location or default value of "us-central1"
 */
function getVertexLocation(explicitRoot = null) {
	// Return value from config or default
	return getGlobalConfig(explicitRoot).vertexLocation || 'us-central1';
}

function getResponseLanguage(explicitRoot = null) {
	// Directly return value from config
	return getGlobalConfig(explicitRoot).responseLanguage;
}

/**
 * Gets model parameters (maxTokens, temperature) for a specific role,
 * considering model-specific overrides from supported-models.json.
 * @param {string} role - The role ('main', 'research', 'fallback').
 * @param {string|null} explicitRoot - Optional explicit path to the project root.
 * @returns {{maxTokens: number, temperature: number}}
 */
function getParametersForRole(role, explicitRoot = null) {
	const roleConfig = getModelConfigForRole(role, explicitRoot);
	const roleMaxTokens = roleConfig.maxTokens;
	const roleTemperature = roleConfig.temperature;
	const modelId = roleConfig.modelId;
	const providerName = roleConfig.provider;

	let effectiveMaxTokens = roleMaxTokens; // Start with the role's default

	try {
		// Find the model definition in MODEL_MAP
		const providerModels = MODEL_MAP[providerName];
		if (providerModels && Array.isArray(providerModels)) {
			const modelDefinition = providerModels.find((m) => m.id === modelId);

			// Check if a model-specific max_tokens is defined and valid
			if (
				modelDefinition &&
				typeof modelDefinition.max_tokens === 'number' &&
				modelDefinition.max_tokens > 0
			) {
				const modelSpecificMaxTokens = modelDefinition.max_tokens;
				// Use the minimum of the role default and the model specific limit
				effectiveMaxTokens = Math.min(roleMaxTokens, modelSpecificMaxTokens);
				log(
					'debug',
					`Applying model-specific max_tokens (${modelSpecificMaxTokens}) for ${modelId}. Effective limit: ${effectiveMaxTokens}`
				);
			} else {
				log(
					'debug',
					`No valid model-specific max_tokens override found for ${modelId}. Using role default: ${roleMaxTokens}`
				);
			}
		} else {
			log(
				'debug',
				`No model definitions found for provider ${providerName} in MODEL_MAP. Using role default maxTokens: ${roleMaxTokens}`
			);
		}
	} catch (lookupError) {
		log(
			'warn',
			`Error looking up model-specific max_tokens for ${modelId}: ${lookupError.message}. Using role default: ${roleMaxTokens}`
		);
		// Fallback to role default on error
		effectiveMaxTokens = roleMaxTokens;
	}

	return {
		maxTokens: effectiveMaxTokens,
		temperature: roleTemperature
	};
}

/**
 * Checks if the API key for a given provider is set in the environment.
 * Checks process.env first, then session.env if session is provided, then .env file if projectRoot provided.
 * @param {string} providerName - The name of the provider (e.g., 'openai', 'anthropic').
 * @param {object|null} [session=null] - The MCP session object (optional).
 * @param {string|null} [projectRoot=null] - The project root directory (optional, for .env file check).
 * @returns {boolean} True if the API key is set, false otherwise.
 */
function isApiKeySet(providerName, session = null, projectRoot = null) {
	// Define the expected environment variable name for each provider

	// Providers that don't require API keys for authentication
	const providersWithoutApiKeys = [
		CUSTOM_PROVIDERS.OLLAMA,
		CUSTOM_PROVIDERS.BEDROCK,
		CUSTOM_PROVIDERS.MCP,
		CUSTOM_PROVIDERS.GEMINI_CLI
	];

	if (providersWithoutApiKeys.includes(providerName?.toLowerCase())) {
		return true; // Indicate key status is effectively "OK"
	}

	// Claude Code doesn't require an API key
	if (providerName?.toLowerCase() === 'claude-code') {
		return true; // No API key needed
	}

	const keyMap = {
		openai: 'OPENAI_API_KEY',
		anthropic: 'ANTHROPIC_API_KEY',
		google: 'GOOGLE_API_KEY',
		perplexity: 'PERPLEXITY_API_KEY',
		mistral: 'MISTRAL_API_KEY',
		azure: 'AZURE_OPENAI_API_KEY',
		openrouter: 'OPENROUTER_API_KEY',
		xai: 'XAI_API_KEY',
		vertex: 'GOOGLE_API_KEY', // Vertex uses the same key as Google
		'claude-code': 'CLAUDE_CODE_API_KEY', // Not actually used, but included for consistency
		bedrock: 'AWS_ACCESS_KEY_ID', // Bedrock uses AWS credentials
        difyagent: 'DIFY_AGENT_API_KEY'
        // Add other providers as needed
	};

	const providerKey = providerName?.toLowerCase();
	if (!providerKey || !keyMap[providerKey]) {
		log('warn', `Unknown provider name: ${providerName} in isApiKeySet check.`);
		return false;
	}

	const envVarName = keyMap[providerKey];
	let apiKeyValue = null;

	if (session && session.env && session.env[envVarName]) {
		// apiKeyValue = session.env[envVarName];
		apiKeyValue = resolveEnvVariable(envVarName, session, projectRoot);;
	} else {
		const { effectiveEnv } = getConfig(projectRoot);
		if (effectiveEnv && effectiveEnv[envVarName]) {
			apiKeyValue = effectiveEnv[envVarName];
		}
	}

	return (
		apiKeyValue &&
		apiKeyValue.trim() !== '' &&
		!/YOUR_.*_API_KEY_HERE/.test(apiKeyValue) && // General placeholder check
		!apiKeyValue.includes('KEY_HERE')
	); // Another common placeholder pattern
}

/**
 * Checks the API key status within .cursor/mcp.json for a given provider.
 * Reads the mcp.json file, finds the taskmaster-ai server config, and checks the relevant env var.
 * @param {string} providerName The name of the provider.
 * @param {string|null} projectRoot - Optional explicit path to the project root.
 * @returns {boolean} True if the key exists and is not a placeholder, false otherwise.
 */
function getMcpApiKeyStatus(providerName, projectRoot = null) {
	const rootDir = projectRoot || findProjectRoot(); // Use existing root finding
	if (!rootDir) {
		console.warn(
			chalk.yellow('Warning: Could not find project root to check mcp.json.')
		);
		return false; // Cannot check without root
	}
	const mcpConfigPath = path.join(rootDir, '.cursor', 'mcp.json');

	if (!fs.existsSync(mcpConfigPath)) {
		// console.warn(chalk.yellow('Warning: .cursor/mcp.json not found.'));
		return false; // File doesn't exist
	}

	try {
		const mcpConfigRaw = fs.readFileSync(mcpConfigPath, 'utf-8');
		const mcpConfig = JSON.parse(mcpConfigRaw);

		const mcpEnv =
			mcpConfig?.mcpServers?.['task-master-ai']?.env ||
			mcpConfig?.mcpServers?.['taskmaster-ai']?.env;
		if (!mcpEnv) {
			return false;
		}

		let apiKeyToCheck = null;
		let placeholderValue = null;

		switch (providerName) {
			case 'anthropic':
				apiKeyToCheck = mcpEnv.ANTHROPIC_API_KEY;
				placeholderValue = 'YOUR_ANTHROPIC_API_KEY_HERE';
				break;
			case 'openai':
				apiKeyToCheck = mcpEnv.OPENAI_API_KEY;
				placeholderValue = 'YOUR_OPENAI_API_KEY_HERE'; // Assuming placeholder matches OPENAI
				break;
			case 'openrouter':
				apiKeyToCheck = mcpEnv.OPENROUTER_API_KEY;
				placeholderValue = 'YOUR_OPENROUTER_API_KEY_HERE';
				break;
			case 'google':
				apiKeyToCheck = mcpEnv.GOOGLE_API_KEY;
				placeholderValue = 'YOUR_GOOGLE_API_KEY_HERE';
				break;
			case 'perplexity':
				apiKeyToCheck = mcpEnv.PERPLEXITY_API_KEY;
				placeholderValue = 'YOUR_PERPLEXITY_API_KEY_HERE';
				break;
			case 'xai':
				apiKeyToCheck = mcpEnv.XAI_API_KEY;
				placeholderValue = 'YOUR_XAI_API_KEY_HERE';
				break;
			case 'ollama':
				return true; // No key needed
			case 'claude-code':
				return true; // No key needed
			case 'mistral':
				apiKeyToCheck = mcpEnv.MISTRAL_API_KEY;
				placeholderValue = 'YOUR_MISTRAL_API_KEY_HERE';
				break;
			case 'azure':
				apiKeyToCheck = mcpEnv.AZURE_OPENAI_API_KEY;
				placeholderValue = 'YOUR_AZURE_OPENAI_API_KEY_HERE';
				break;
			case 'vertex':
				apiKeyToCheck = mcpEnv.GOOGLE_API_KEY; // Vertex uses Google API key
				placeholderValue = 'YOUR_GOOGLE_API_KEY_HERE';
				break;
			case 'bedrock':
				apiKeyToCheck = mcpEnv.AWS_ACCESS_KEY_ID; // Bedrock uses AWS credentials
				placeholderValue = 'YOUR_AWS_ACCESS_KEY_ID_HERE';
				break;
			default:
				return false; // Unknown provider
		}

		return !!apiKeyToCheck && !/KEY_HERE$/.test(apiKeyToCheck);
	} catch (error) {
		console.error(
			chalk.red(`Error reading or parsing .cursor/mcp.json: ${error.message}`)
		);
		return false;
	}
}

/**
 * Gets a list of available models based on the MODEL_MAP.
 * @returns {Array<{id: string, name: string, provider: string, swe_score: number|null, cost_per_1m_tokens: {input: number|null, output: number|null}|null, allowed_roles: string[]}>}
 */
function getAvailableModels() {
	const available = [];
	for (const [provider, models] of Object.entries(MODEL_MAP)) {
		if (models.length > 0) {
			models.forEach((modelObj) => {
				// Basic name generation - can be improved
				const modelId = modelObj.id;
				const sweScore = modelObj.swe_score;
				const cost = modelObj.cost_per_1m_tokens;
				const allowedRoles = modelObj.allowed_roles || ['main', 'fallback'];
				const nameParts = modelId
					.split('-')
					.map((p) => p.charAt(0).toUpperCase() + p.slice(1));
				// Handle specific known names better if needed
				let name = nameParts.join(' ');
				if (modelId === 'claude-3.5-sonnet-20240620')
					name = 'Claude 3.5 Sonnet';
				if (modelId === 'claude-3-7-sonnet-20250219')
					name = 'Claude 3.7 Sonnet';
				if (modelId === 'gpt-4o') name = 'GPT-4o';
				if (modelId === 'gpt-4-turbo') name = 'GPT-4 Turbo';
				if (modelId === 'sonar-pro') name = 'Perplexity Sonar Pro';
				if (modelId === 'sonar-mini') name = 'Perplexity Sonar Mini';

				available.push({
					id: modelId,
					name: name,
					provider: provider,
					swe_score: sweScore,
					cost_per_1m_tokens: cost,
					allowed_roles: allowedRoles,
					max_tokens: modelObj.max_tokens
				});
			});
		} else {
			// For providers with empty lists (like ollama), maybe add a placeholder or skip
			available.push({
				id: `[${provider}-any]`,
				name: `Any (${provider})`,
				provider: provider
			});
		}
	}
	return available;
}

/**
 * Writes the configuration object to the file.
 * @param {Object} config The configuration object to write.
 * @param {string|null} explicitRoot - Optional explicit path to the project root.
 * @returns {boolean} True if successful, false otherwise.
 */
function writeConfig(config, explicitRoot = null) {
	// ---> Determine root path reliably <---
	let rootPath = explicitRoot;
	if (explicitRoot === null || explicitRoot === undefined) {
		// Logic matching _loadAndValidateConfig
		const foundRoot = findProjectRoot(); // *** Explicitly call findProjectRoot ***
		if (!foundRoot) {
			console.error(
				chalk.red(
					'Error: Could not determine project root. Configuration not saved.'
				)
			);
			return false;
		}
		rootPath = foundRoot;
	}
	// ---> End determine root path logic <---

	// Use new config location: .taskmaster/config.json
	const taskmasterDir = path.join(rootPath, '.taskmaster');
	const configPath = path.join(taskmasterDir, 'config.json');

	try {
		// Ensure .taskmaster directory exists
		if (!fs.existsSync(taskmasterDir)) {
			fs.mkdirSync(taskmasterDir, { recursive: true });
		}

		fs.writeFileSync(configPath, JSON.stringify(config, null, 2));
		loadedConfig = config; // Update the cache after successful write
		return true;
	} catch (error) {
		console.error(
			chalk.red(
				`Error writing configuration to ${configPath}: ${error.message}`
			)
		);
		return false;
	}
}

/**
 * Checks if a configuration file exists at the project root (new or legacy location)
 * @param {string|null} explicitRoot - Optional explicit path to the project root
 * @returns {boolean} True if the file exists, false otherwise
 */
function isConfigFilePresent(explicitRoot = null) {
	return findConfigPath(null, { projectRoot: explicitRoot }) !== null;
}

/**
 * Gets the user ID from the configuration.
 * @param {string|null} explicitRoot - Optional explicit path to the project root.
 * @returns {string|null} The user ID or null if not found.
 */
function getUserId(explicitRoot = null) {
	const { effectiveConfig, projectRootPath } = getConfig(explicitRoot); // projectRootPath from getConfig's state
	let currentConfig = effectiveConfig;
	let needsWrite = false;

	if (!currentConfig.global) {
		currentConfig.global = {}; // Ensure global object exists
	}
	if (!currentConfig.global.userId) {
		currentConfig.global.userId = Date.now().toString(36) + Math.random().toString(36).substring(2); // More unique
		log('info', `Generated new User ID: ${currentConfig.global.userId}`);
		needsWrite = true;
	}

	if (needsWrite) {
		// Pass the determined projectRootPath from getConfig's state to writeConfig
		// This ensures writeConfig uses the same root that getConfig used for loading.
		const success = writeConfig(currentConfig, projectRootPath);
		if (!success) {
			// Log an error or handle the failure to write,
			// though for now, we'll proceed with the in-memory default.
			log(
				'warning',
				'Failed to write updated configuration with new userId. Please let the developers know.'
			);
		}
	}
	return currentConfig.global.userId;
}

/**
 * Gets a list of all known provider names (both validated and custom).
 * @returns {string[]} An array of all provider names.
 */
function getAllProviders() {
	return ALL_PROVIDERS;
}

function getBaseUrlForRole(role, explicitRoot = null) {
	const roleConfig = getModelConfigForRole(role, explicitRoot);
	if (roleConfig && typeof roleConfig.baseURL === 'string') {
		return roleConfig.baseURL;
	}
	const provider = roleConfig?.provider;
	if (provider) {
		const envVarName = `${provider.toUpperCase()}_BASE_URL`;
		return resolveEnvVariable(envVarName, null, explicitRoot);
	}
	return undefined;
}

// Export the providers without API keys array for use in other modules
export const providersWithoutApiKeys = [
	CUSTOM_PROVIDERS.OLLAMA,
	CUSTOM_PROVIDERS.BEDROCK,
	CUSTOM_PROVIDERS.GEMINI_CLI,
	CUSTOM_PROVIDERS.MCP
];

export {
	// Core config access
	getConfig,
	writeConfig,
	ConfigurationError,
	isConfigFilePresent,
	// Claude Code settings
	getClaudeCodeSettings,
	getClaudeCodeSettingsForCommand,
	// Validation
	validateProvider,
	validateProviderModelCombination,
	validateClaudeCodeSettings,
	VALIDATED_PROVIDERS,
	CUSTOM_PROVIDERS,
	ALL_PROVIDERS,
	MODEL_MAP,
	getAvailableModels,
	// Role-specific getters (No env var overrides)
	getMainProvider,
	getMainModelId,
	getMainMaxTokens,
	getMainTemperature,
	getResearchProvider,
	getResearchModelId,
	getResearchMaxTokens,
	getResearchTemperature,
	getFallbackProvider,
	getFallbackModelId,
	getFallbackMaxTokens,
	getFallbackTemperature,
	getBaseUrlForRole,
	// Global setting getters (No env var overrides)
	getLogLevel,
	getDebugFlag,
	getDefaultNumTasks,
	getDefaultSubtasks,
	getDefaultPriority,
	getProjectName,
	getOllamaBaseURL,
	getAzureBaseURL,
	getBedrockBaseURL,
	getResponseLanguage,
	getParametersForRole,
	getUserId,
	// API Key Checkers (still relevant)
	isApiKeySet,
	getMcpApiKeyStatus,
	// ADD: Function to get all provider names
	getAllProviders,
	getVertexProjectId,
	getVertexLocation
};<|MERGE_RESOLUTION|>--- conflicted
+++ resolved
@@ -3,16 +3,11 @@
 import chalk from 'chalk';
 import { z } from 'zod';
 import { fileURLToPath } from 'url';
-<<<<<<< HEAD
-import { log, findProjectRoot, resolveEnvVariable, isEmpty } from './utils.js';
+import { log, findProjectRoot, resolveEnvVariable as originalResolveEnvVariable, isEmpty } from './utils.js';
 import {
 	LEGACY_CONFIG_FILE,
 	TASKMASTER_DIR
 } from '../../src/constants/paths.js';
-=======
-import { log, findProjectRoot, resolveEnvVariable as originalResolveEnvVariable, isEmpty } from './utils.js';
-import { LEGACY_CONFIG_FILE } from '../../src/constants/paths.js';
->>>>>>> 9b4fc2ca
 import { findConfigPath } from '../../src/utils/path-utils.js';
 import {
 	VALIDATED_PROVIDERS,
@@ -45,7 +40,6 @@
 
 // Load supported models from JSON file
 let MODEL_MAP;
-
 try {
 	MASTER_DEFAULT_CONFIG_TEMPLATE_PATH = path.resolve(__dirname, '../../.taskmaster/config_default.json');
 	MASTER_DEFAULT_ENV_TEMPLATE_PATH = path.resolve(__dirname, '../../.taskmaster/env_default');
@@ -103,7 +97,7 @@
 		projectName: 'Task Master',
 		ollamaBaseURL: 'http://localhost:11434/api',
 		bedrockBaseURL: 'https://bedrock.us-east-1.amazonaws.com',
-		responseLanguage: 'English',
+		responseLanguage: 'Chinese',
 		useDefaultConfiguration: true
 	},
 	claudeCode: {}
@@ -326,7 +320,6 @@
 
 	return config;
 }
-
 
 /**
  * Gets the current configuration, loading it if necessary.
