/**
 * commands.js
 * Command-line interface for the Task Master CLI
 */

import { program } from 'commander';
import path from 'path';
import chalk from 'chalk';
import boxen from 'boxen';
import fs from 'fs';
import https from 'https';
import inquirer from 'inquirer';
import Table from 'cli-table3';

import { log, readJSON } from './utils.js';
import {
	parsePRD,
	updateTasks,
	generateTaskFiles,
	setTaskStatus,
	listTasks,
	expandTask,
	expandAllTasks,
	clearSubtasks,
	addTask,
	addSubtask,
	removeSubtask,
	analyzeTaskComplexity,
	updateTaskById,
	updateSubtaskById,
	removeTask,
	findTaskById,
	taskExists
} from './task-manager.js';

import {
	addDependency,
	removeDependency,
	validateDependenciesCommand,
	fixDependenciesCommand
} from './dependency-manager.js';

import {
	isApiKeySet,
	getDebugFlag,
	getConfig,
	writeConfig,
	ConfigurationError, // Import the custom error
	getAllProviders,
	isConfigFilePresent
} from './config-manager.js';

import {
	displayBanner,
	displayHelp,
	displayNextTask,
	displayTaskById,
	displayComplexityReport,
	getStatusWithColor,
	confirmTaskOverwrite,
	startLoadingIndicator,
	stopLoadingIndicator,
	displayModelConfiguration,
	displayAvailableModels,
	displayApiKeyStatus
} from './ui.js';

import { initializeProject } from '../init.js';
import {
	getModelConfiguration,
	getAvailableModelsList,
	setModel,
	getApiKeyStatusReport
} from './task-manager/models.js'; // Import new core functions
import { findProjectRoot } from './utils.js'; // Import findProjectRoot

/**
 * Runs the interactive setup process for model configuration.
 * @param {string|null} projectRoot - The resolved project root directory.
 */
async function runInteractiveSetup(projectRoot) {
	if (!projectRoot) {
		console.error(
			chalk.red(
				'Error: Could not determine project root for interactive setup.'
			)
		);
		process.exit(1);
	}

	// Helper function to fetch OpenRouter models (duplicated for CLI context)
	function fetchOpenRouterModelsCLI() {
		return new Promise((resolve) => {
			const options = {
				hostname: 'openrouter.ai',
				path: '/api/v1/models',
				method: 'GET',
				headers: {
					Accept: 'application/json'
				}
			};

			const req = https.request(options, (res) => {
				let data = '';
				res.on('data', (chunk) => {
					data += chunk;
				});
				res.on('end', () => {
					if (res.statusCode === 200) {
						try {
							const parsedData = JSON.parse(data);
							resolve(parsedData.data || []); // Return the array of models
						} catch (e) {
							console.error('Error parsing OpenRouter response:', e);
							resolve(null); // Indicate failure
						}
					} else {
						console.error(
							`OpenRouter API request failed with status code: ${res.statusCode}`
						);
						resolve(null); // Indicate failure
					}
				});
			});

			req.on('error', (e) => {
				console.error('Error fetching OpenRouter models:', e);
				resolve(null); // Indicate failure
			});
			req.end();
		});
	}

	// Get available models - pass projectRoot
	const availableModelsResult = await getAvailableModelsList({ projectRoot });
	if (!availableModelsResult.success) {
		console.error(
			chalk.red(
				`Error fetching available models: ${availableModelsResult.error?.message || 'Unknown error'}`
			)
		);
		process.exit(1);
	}
	const availableModelsForSetup = availableModelsResult.data.models;

	// Get current config - pass projectRoot
	const currentConfigResult = await getModelConfiguration({ projectRoot });
	// Allow setup even if current config fails (might be first time run)
	const currentModels = currentConfigResult.success
		? currentConfigResult.data?.activeModels
		: { main: {}, research: {}, fallback: {} };
	if (
		!currentConfigResult.success &&
		currentConfigResult.error?.code !== 'CONFIG_MISSING'
	) {
		// Log error if it's not just a missing file
		console.error(
			chalk.red(
				`Warning: Could not fetch current configuration: ${currentConfigResult.error?.message || 'Unknown error'}`
			)
		);
	}

	console.log(chalk.cyan.bold('\nInteractive Model Setup:'));

	// Helper to get choices and default index for a role
	const getPromptData = (role, allowNone = false) => {
		// Filter models FIRST based on allowed roles
		const filteredModels = availableModelsForSetup
			.filter((model) => !model.modelId.startsWith('[')) // Filter out placeholders
			.filter((model) => model.allowedRoles?.includes(role)); // Filter by allowed role

		// THEN map the filtered models to the choice format
		const roleChoices = filteredModels.map((model) => ({
			name: `${model.provider} / ${model.modelId}`,
			value: { provider: model.provider, id: model.modelId }
		}));

		let choices = []; // Initialize choices array
		let defaultIndex = -1;
		const currentModelId = currentModels[role]?.modelId;

		// --- Add Custom/Cancel Options --- //
		const customOpenRouterOption = {
			name: 'OpenRouter (Enter Custom ID)',
			value: '__CUSTOM_OPENROUTER__'
		};
		const customOllamaOption = {
			name: 'Ollama (Enter Custom ID)',
			value: '__CUSTOM_OLLAMA__'
		};
		const cancelOption = { name: 'Cancel setup', value: '__CANCEL__' };

		// Find the index of the current model within the role-specific choices *before* adding custom options
		const currentChoiceIndex = roleChoices.findIndex(
			(c) => c.value.id === currentModelId
		);

		if (allowNone) {
			choices = [
				cancelOption,
				customOpenRouterOption,
				customOllamaOption,
				new inquirer.Separator(),
				{ name: 'None (disable)', value: null },
				new inquirer.Separator(),
				...roleChoices
			];
			// Adjust default index for extra options (Cancel, CustomOR, CustomOllama, Sep1, None, Sep2)
			defaultIndex = currentChoiceIndex !== -1 ? currentChoiceIndex + 6 : 4; // Default to 'None' if no current model matched
		} else {
			choices = [
				cancelOption,
				customOpenRouterOption,
				customOllamaOption,
				new inquirer.Separator(),
				...roleChoices
			];
			// Adjust default index for extra options (Cancel, CustomOR, CustomOllama, Sep)
			defaultIndex = currentChoiceIndex !== -1 ? currentChoiceIndex + 4 : 0; // Default to 'Cancel' if no current model matched
		}

		// Ensure defaultIndex is valid within the final choices array length
		if (defaultIndex < 0 || defaultIndex >= choices.length) {
			// If default calculation failed or pointed outside bounds, reset intelligently
			defaultIndex = 0; // Default to 'Cancel'
			console.warn(
				`Warning: Could not determine default model for role '${role}'. Defaulting to 'Cancel'.`
			); // Add warning
		}

		return { choices, default: defaultIndex };
	};

	// --- Generate choices using the helper ---
	const mainPromptData = getPromptData('main');
	const researchPromptData = getPromptData('research');
	const fallbackPromptData = getPromptData('fallback', true); // Allow 'None' for fallback

	const answers = await inquirer.prompt([
		{
			type: 'list',
			name: 'mainModel',
			message: 'Select the main model for generation/updates:',
			choices: mainPromptData.choices,
			default: mainPromptData.default
		},
		{
			type: 'list',
			name: 'researchModel',
			message: 'Select the research model:',
			choices: researchPromptData.choices,
			default: researchPromptData.default,
			when: (ans) => ans.mainModel !== '__CANCEL__'
		},
		{
			type: 'list',
			name: 'fallbackModel',
			message: 'Select the fallback model (optional):',
			choices: fallbackPromptData.choices,
			default: fallbackPromptData.default,
			when: (ans) =>
				ans.mainModel !== '__CANCEL__' && ans.researchModel !== '__CANCEL__'
		}
	]);

	let setupSuccess = true;
	let setupConfigModified = false;
	const coreOptionsSetup = { projectRoot }; // Pass root for setup actions

	// Helper to handle setting a model (including custom)
	async function handleSetModel(role, selectedValue, currentModelId) {
		if (selectedValue === '__CANCEL__') {
			console.log(
				chalk.yellow(`\nSetup canceled during ${role} model selection.`)
			);
			return false; // Indicate cancellation
		}

		let modelIdToSet = null;
		let providerHint = null;
		let isCustomSelection = false;

		if (selectedValue === '__CUSTOM_OPENROUTER__') {
			isCustomSelection = true;
			const { customId } = await inquirer.prompt([
				{
					type: 'input',
					name: 'customId',
					message: `Enter the custom OpenRouter Model ID for the ${role} role:`
				}
			]);
			if (!customId) {
				console.log(chalk.yellow('No custom ID entered. Skipping role.'));
				return true; // Continue setup, but don't set this role
			}
			modelIdToSet = customId;
			providerHint = 'openrouter';
			// Validate against live OpenRouter list
			const openRouterModels = await fetchOpenRouterModelsCLI();
			if (
				!openRouterModels ||
				!openRouterModels.some((m) => m.id === modelIdToSet)
			) {
				console.error(
					chalk.red(
						`Error: Model ID "${modelIdToSet}" not found in the live OpenRouter model list. Please check the ID.`
					)
				);
				setupSuccess = false;
				return true; // Continue setup, but mark as failed
			}
		} else if (selectedValue === '__CUSTOM_OLLAMA__') {
			isCustomSelection = true;
			const { customId } = await inquirer.prompt([
				{
					type: 'input',
					name: 'customId',
					message: `Enter the custom Ollama Model ID for the ${role} role:`
				}
			]);
			if (!customId) {
				console.log(chalk.yellow('No custom ID entered. Skipping role.'));
				return true;
			}
			modelIdToSet = customId;
			providerHint = 'ollama';
		} else if (
			selectedValue &&
			typeof selectedValue === 'object' &&
			selectedValue.id
		) {
			// Standard model selected from list
			modelIdToSet = selectedValue.id;
			providerHint = selectedValue.provider; // Provider is known
		} else if (selectedValue === null && role === 'fallback') {
			// Handle disabling fallback
			modelIdToSet = null;
			providerHint = null;
		} else if (selectedValue) {
			console.error(
				chalk.red(
					`Internal Error: Unexpected selection value for ${role}: ${JSON.stringify(selectedValue)}`
				)
			);
			setupSuccess = false;
			return true;
		}

		// Only proceed if there's a change to be made
		if (modelIdToSet !== currentModelId) {
			if (modelIdToSet) {
				// Set a specific model (standard or custom)
				const result = await setModel(role, modelIdToSet, {
					...coreOptionsSetup,
					providerHint // Pass the hint
				});
				if (result.success) {
					console.log(
						chalk.blue(
							`Set ${role} model: ${result.data.provider} / ${result.data.modelId}`
						)
					);
					if (result.data.warning) {
						// Display warning if returned by setModel
						console.log(chalk.yellow(result.data.warning));
					}
					setupConfigModified = true;
				} else {
					console.error(
						chalk.red(
							`Error setting ${role} model: ${result.error?.message || 'Unknown'}`
						)
					);
					setupSuccess = false;
				}
			} else if (role === 'fallback') {
				// Disable fallback model
				const currentCfg = getConfig(projectRoot);
				if (currentCfg?.models?.fallback?.modelId) {
					// Check if it was actually set before clearing
					currentCfg.models.fallback = {
						...currentCfg.models.fallback,
						provider: undefined,
						modelId: undefined
					};
					if (writeConfig(currentCfg, projectRoot)) {
						console.log(chalk.blue('Fallback model disabled.'));
						setupConfigModified = true;
					} else {
						console.error(
							chalk.red('Failed to disable fallback model in config file.')
						);
						setupSuccess = false;
					}
				} else {
					console.log(chalk.blue('Fallback model was already disabled.'));
				}
			}
		}
		return true; // Indicate setup should continue
	}

	// Process answers using the handler
	if (
		!(await handleSetModel(
			'main',
			answers.mainModel,
			currentModels.main?.modelId
		))
	)
		return;
	if (
		!(await handleSetModel(
			'research',
			answers.researchModel,
			currentModels.research?.modelId
		))
	)
		return;
	if (
		!(await handleSetModel(
			'fallback',
			answers.fallbackModel,
			currentModels.fallback?.modelId
		))
	)
		return;

	if (setupSuccess && setupConfigModified) {
		console.log(chalk.green.bold('\nModel setup complete!'));
	} else if (setupSuccess && !setupConfigModified) {
		console.log(chalk.yellow('\nNo changes made to model configuration.'));
	} else if (!setupSuccess) {
		console.error(
			chalk.red(
				'\nErrors occurred during model selection. Please review and try again.'
			)
		);
	}
	// Let the main command flow continue to display results
}

/**
 * Configure and register CLI commands
 * @param {Object} program - Commander program instance
 */
function registerCommands(programInstance) {
	// Add global error handler for unknown options
	programInstance.on('option:unknown', function (unknownOption) {
		const commandName = this._name || 'unknown';
		console.error(chalk.red(`Error: Unknown option '${unknownOption}'`));
		console.error(
			chalk.yellow(
				`Run 'task-master ${commandName} --help' to see available options`
			)
		);
		process.exit(1);
	});

	// Default help
	programInstance.on('--help', function () {
		displayHelp();
	});

	// parse-prd command
	programInstance
		.command('parse-prd')
		.description('Parse a PRD file and generate tasks')
		.argument('[file]', 'Path to the PRD file')
		.option(
			'-i, --input <file>',
			'Path to the PRD file (alternative to positional argument)'
		)
		.option('-o, --output <file>', 'Output file path', 'tasks/tasks.json')
		.option('-n, --num-tasks <number>', 'Number of tasks to generate', '10')
		.option('-f, --force', 'Skip confirmation when overwriting existing tasks')
		.option(
			'--append',
			'Append new tasks to existing tasks.json instead of overwriting'
		)
		.action(async (file, options) => {
			// Use input option if file argument not provided
			const inputFile = file || options.input;
			const defaultPrdPath = 'scripts/prd.txt';
			const numTasks = parseInt(options.numTasks, 10);
			const outputPath = options.output;
			const force = options.force || false;
			const append = options.append || false;

			// Helper function to check if tasks.json exists and confirm overwrite
			async function confirmOverwriteIfNeeded() {
				if (fs.existsSync(outputPath) && !force && !append) {
					const shouldContinue = await confirmTaskOverwrite(outputPath);
					if (!shouldContinue) {
						console.log(chalk.yellow('Operation cancelled by user.'));
						return false;
					}
				}
				return true;
			}

			// If no input file specified, check for default PRD location
			if (!inputFile) {
				if (fs.existsSync(defaultPrdPath)) {
					console.log(chalk.blue(`Using default PRD file: ${defaultPrdPath}`));

					// Check for existing tasks.json before proceeding
					if (!(await confirmOverwriteIfNeeded())) return;

					console.log(chalk.blue(`Generating ${numTasks} tasks...`));
					await parsePRD(defaultPrdPath, outputPath, numTasks, { append });
					return;
				}

				console.log(
					chalk.yellow(
						'No PRD file specified and default PRD file not found at scripts/prd.txt.'
					)
				);
				console.log(
					boxen(
						chalk.white.bold('Parse PRD Help') +
							'\n\n' +
							chalk.cyan('Usage:') +
							'\n' +
							`  task-master parse-prd <prd-file.txt> [options]\n\n` +
							chalk.cyan('Options:') +
							'\n' +
							'  -i, --input <file>       Path to the PRD file (alternative to positional argument)\n' +
							'  -o, --output <file>      Output file path (default: "tasks/tasks.json")\n' +
							'  -n, --num-tasks <number> Number of tasks to generate (default: 10)\n' +
							'  -f, --force              Skip confirmation when overwriting existing tasks\n' +
							'  --append                 Append new tasks to existing tasks.json instead of overwriting\n\n' +
							chalk.cyan('Example:') +
							'\n' +
							'  task-master parse-prd requirements.txt --num-tasks 15\n' +
							'  task-master parse-prd --input=requirements.txt\n' +
							'  task-master parse-prd --force\n' +
							'  task-master parse-prd requirements_v2.txt --append\n\n' +
							chalk.yellow('Note: This command will:') +
							'\n' +
							'  1. Look for a PRD file at scripts/prd.txt by default\n' +
							'  2. Use the file specified by --input or positional argument if provided\n' +
							'  3. Generate tasks from the PRD and either:\n' +
							'     - Overwrite any existing tasks.json file (default)\n' +
							'     - Append to existing tasks.json if --append is used',
						{ padding: 1, borderColor: 'blue', borderStyle: 'round' }
					)
				);
				return;
			}

			// Check for existing tasks.json before proceeding with specified input file
			if (!(await confirmOverwriteIfNeeded())) return;

			console.log(chalk.blue(`Parsing PRD file: ${inputFile}`));
			console.log(chalk.blue(`Generating ${numTasks} tasks...`));
			if (append) {
				console.log(chalk.blue('Appending to existing tasks...'));
			}

			await parsePRD(inputFile, outputPath, numTasks, { append });
		});

	// update command
	programInstance
		.command('update')
		.description(
			'Update multiple tasks with ID >= "from" based on new information or implementation changes'
		)
		.option('-f, --file <file>', 'Path to the tasks file', 'tasks/tasks.json')
		.option(
			'--from <id>',
			'Task ID to start updating from (tasks with ID >= this value will be updated)',
			'1'
		)
		.option(
			'-p, --prompt <text>',
			'Prompt explaining the changes or new context (required)'
		)
		.option(
			'-r, --research',
			'Use Perplexity AI for research-backed task updates'
		)
		.action(async (options) => {
			const tasksPath = options.file;
			const fromId = parseInt(options.from, 10); // Validation happens here
			const prompt = options.prompt;
			const useResearch = options.research || false;

			// Check if there's an 'id' option which is a common mistake (instead of 'from')
			if (
				process.argv.includes('--id') ||
				process.argv.some((arg) => arg.startsWith('--id='))
			) {
				console.error(
					chalk.red('Error: The update command uses --from=<id>, not --id=<id>')
				);
				console.log(chalk.yellow('\nTo update multiple tasks:'));
				console.log(
					`  task-master update --from=${fromId} --prompt="Your prompt here"`
				);
				console.log(
					chalk.yellow(
						'\nTo update a single specific task, use the update-task command instead:'
					)
				);
				console.log(
					`  task-master update-task --id=<id> --prompt="Your prompt here"`
				);
				process.exit(1);
			}

			if (!prompt) {
				console.error(
					chalk.red(
						'Error: --prompt parameter is required. Please provide information about the changes.'
					)
				);
				process.exit(1);
			}

			console.log(
				chalk.blue(
					`Updating tasks from ID >= ${fromId} with prompt: "${prompt}"`
				)
			);
			console.log(chalk.blue(`Tasks file: ${tasksPath}`));

			if (useResearch) {
				console.log(
					chalk.blue('Using Perplexity AI for research-backed task updates')
				);
			}

			// Call core updateTasks, passing empty context for CLI
			await updateTasks(
				tasksPath,
				fromId,
				prompt,
				useResearch,
				{} // Pass empty context
			);
		});

	// update-task command
	programInstance
		.command('update-task')
		.description(
			'Update a single specific task by ID with new information (use --id parameter)'
		)
		.option('-f, --file <file>', 'Path to the tasks file', 'tasks/tasks.json')
		.option('-i, --id <id>', 'Task ID to update (required)')
		.option(
			'-p, --prompt <text>',
			'Prompt explaining the changes or new context (required)'
		)
		.option(
			'-r, --research',
			'Use Perplexity AI for research-backed task updates'
		)
		.action(async (options) => {
			try {
				const tasksPath = options.file;

				// Validate required parameters
				if (!options.id) {
					console.error(chalk.red('Error: --id parameter is required'));
					console.log(
						chalk.yellow(
							'Usage example: task-master update-task --id=23 --prompt="Update with new information"'
						)
					);
					process.exit(1);
				}

				// Parse the task ID and validate it's a number
				const taskId = parseInt(options.id, 10);
				if (isNaN(taskId) || taskId <= 0) {
					console.error(
						chalk.red(
							`Error: Invalid task ID: ${options.id}. Task ID must be a positive integer.`
						)
					);
					console.log(
						chalk.yellow(
							'Usage example: task-master update-task --id=23 --prompt="Update with new information"'
						)
					);
					process.exit(1);
				}

				if (!options.prompt) {
					console.error(
						chalk.red(
							'Error: --prompt parameter is required. Please provide information about the changes.'
						)
					);
					console.log(
						chalk.yellow(
							'Usage example: task-master update-task --id=23 --prompt="Update with new information"'
						)
					);
					process.exit(1);
				}

				const prompt = options.prompt;
				const useResearch = options.research || false;

				// Validate tasks file exists
				if (!fs.existsSync(tasksPath)) {
					console.error(
						chalk.red(`Error: Tasks file not found at path: ${tasksPath}`)
					);
					if (tasksPath === 'tasks/tasks.json') {
						console.log(
							chalk.yellow(
								'Hint: Run task-master init or task-master parse-prd to create tasks.json first'
							)
						);
					} else {
						console.log(
							chalk.yellow(
								`Hint: Check if the file path is correct: ${tasksPath}`
							)
						);
					}
					process.exit(1);
				}

				console.log(
					chalk.blue(`Updating task ${taskId} with prompt: "${prompt}"`)
				);
				console.log(chalk.blue(`Tasks file: ${tasksPath}`));

				if (useResearch) {
					// Verify Perplexity API key exists if using research
					if (!isApiKeySet('perplexity')) {
						console.log(
							chalk.yellow(
								'Warning: PERPLEXITY_API_KEY environment variable is missing. Research-backed updates will not be available.'
							)
						);
						console.log(
							chalk.yellow('Falling back to Claude AI for task update.')
						);
					} else {
						console.log(
							chalk.blue('Using Perplexity AI for research-backed task update')
						);
					}
				}

				const result = await updateTaskById(
					tasksPath,
					taskId,
					prompt,
					useResearch
				);

				// If the task wasn't updated (e.g., if it was already marked as done)
				if (!result) {
					console.log(
						chalk.yellow(
							'\nTask update was not completed. Review the messages above for details.'
						)
					);
				}
			} catch (error) {
				console.error(chalk.red(`Error: ${error.message}`));

				// Provide more helpful error messages for common issues
				if (
					error.message.includes('task') &&
					error.message.includes('not found')
				) {
					console.log(chalk.yellow('\nTo fix this issue:'));
					console.log(
						'  1. Run task-master list to see all available task IDs'
					);
					console.log('  2. Use a valid task ID with the --id parameter');
				} else if (error.message.includes('API key')) {
					console.log(
						chalk.yellow(
							'\nThis error is related to API keys. Check your environment variables.'
						)
					);
				}

				// Use getDebugFlag getter instead of CONFIG.debug
				if (getDebugFlag()) {
					console.error(error);
				}

				process.exit(1);
			}
		});

	// update-subtask command
	programInstance
		.command('update-subtask')
		.description(
			'Update a subtask by appending additional timestamped information'
		)
		.option('-f, --file <file>', 'Path to the tasks file', 'tasks/tasks.json')
		.option(
			'-i, --id <id>',
			'Subtask ID to update in format "parentId.subtaskId" (required)'
		)
		.option(
			'-p, --prompt <text>',
			'Prompt explaining what information to add (required)'
		)
		.option('-r, --research', 'Use Perplexity AI for research-backed updates')
		.action(async (options) => {
			try {
				const tasksPath = options.file;

				// Validate required parameters
				if (!options.id) {
					console.error(chalk.red('Error: --id parameter is required'));
					console.log(
						chalk.yellow(
							'Usage example: task-master update-subtask --id=5.2 --prompt="Add more details about the API endpoint"'
						)
					);
					process.exit(1);
				}

				// Validate subtask ID format (should contain a dot)
				const subtaskId = options.id;
				if (!subtaskId.includes('.')) {
					console.error(
						chalk.red(
							`Error: Invalid subtask ID format: ${subtaskId}. Subtask ID must be in format "parentId.subtaskId"`
						)
					);
					console.log(
						chalk.yellow(
							'Usage example: task-master update-subtask --id=5.2 --prompt="Add more details about the API endpoint"'
						)
					);
					process.exit(1);
				}

				if (!options.prompt) {
					console.error(
						chalk.red(
							'Error: --prompt parameter is required. Please provide information to add to the subtask.'
						)
					);
					console.log(
						chalk.yellow(
							'Usage example: task-master update-subtask --id=5.2 --prompt="Add more details about the API endpoint"'
						)
					);
					process.exit(1);
				}

				const prompt = options.prompt;
				const useResearch = options.research || false;

				// Validate tasks file exists
				if (!fs.existsSync(tasksPath)) {
					console.error(
						chalk.red(`Error: Tasks file not found at path: ${tasksPath}`)
					);
					if (tasksPath === 'tasks/tasks.json') {
						console.log(
							chalk.yellow(
								'Hint: Run task-master init or task-master parse-prd to create tasks.json first'
							)
						);
					} else {
						console.log(
							chalk.yellow(
								`Hint: Check if the file path is correct: ${tasksPath}`
							)
						);
					}
					process.exit(1);
				}

				console.log(
					chalk.blue(`Updating subtask ${subtaskId} with prompt: "${prompt}"`)
				);
				console.log(chalk.blue(`Tasks file: ${tasksPath}`));

				if (useResearch) {
					// Verify Perplexity API key exists if using research
					if (!isApiKeySet('perplexity')) {
						console.log(
							chalk.yellow(
								'Warning: PERPLEXITY_API_KEY environment variable is missing. Research-backed updates will not be available.'
							)
						);
						console.log(
							chalk.yellow('Falling back to Claude AI for subtask update.')
						);
					} else {
						console.log(
							chalk.blue(
								'Using Perplexity AI for research-backed subtask update'
							)
						);
					}
				}

				const result = await updateSubtaskById(
					tasksPath,
					subtaskId,
					prompt,
					useResearch
				);

				if (!result) {
					console.log(
						chalk.yellow(
							'\nSubtask update was not completed. Review the messages above for details.'
						)
					);
				}
			} catch (error) {
				console.error(chalk.red(`Error: ${error.message}`));

				// Provide more helpful error messages for common issues
				if (
					error.message.includes('subtask') &&
					error.message.includes('not found')
				) {
					console.log(chalk.yellow('\nTo fix this issue:'));
					console.log(
						'  1. Run task-master list --with-subtasks to see all available subtask IDs'
					);
					console.log(
						'  2. Use a valid subtask ID with the --id parameter in format "parentId.subtaskId"'
					);
				} else if (error.message.includes('API key')) {
					console.log(
						chalk.yellow(
							'\nThis error is related to API keys. Check your environment variables.'
						)
					);
				}

				// Use getDebugFlag getter instead of CONFIG.debug
				if (getDebugFlag()) {
					console.error(error);
				}

				process.exit(1);
			}
		});

	// generate command
	programInstance
		.command('generate')
		.description('Generate task files from tasks.json')
		.option('-f, --file <file>', 'Path to the tasks file', 'tasks/tasks.json')
		.option('-o, --output <dir>', 'Output directory', 'tasks')
		.action(async (options) => {
			const tasksPath = options.file;
			const outputDir = options.output;

			console.log(chalk.blue(`Generating task files from: ${tasksPath}`));
			console.log(chalk.blue(`Output directory: ${outputDir}`));

			await generateTaskFiles(tasksPath, outputDir);
		});

	// set-status command
	programInstance
		.command('set-status')
		.description('Set the status of a task')
		.option(
			'-i, --id <id>',
			'Task ID (can be comma-separated for multiple tasks)'
		)
		.option(
			'-s, --status <status>',
			'New status (todo, in-progress, review, done)'
		)
		.option('-f, --file <file>', 'Path to the tasks file', 'tasks/tasks.json')
		.action(async (options) => {
			const tasksPath = options.file;
			const taskId = options.id;
			const status = options.status;

			if (!taskId || !status) {
				console.error(chalk.red('Error: Both --id and --status are required'));
				process.exit(1);
			}

			console.log(
				chalk.blue(`Setting status of task(s) ${taskId} to: ${status}`)
			);

			await setTaskStatus(tasksPath, taskId, status);
		});

	// list command
	programInstance
		.command('list')
		.description('List all tasks')
		.option('-f, --file <file>', 'Path to the tasks file', 'tasks/tasks.json')
		.option('-s, --status <status>', 'Filter by status')
		.option('--with-subtasks', 'Show subtasks for each task')
		.action(async (options) => {
			const tasksPath = options.file;
			const statusFilter = options.status;
			const withSubtasks = options.withSubtasks || false;

			console.log(chalk.blue(`Listing tasks from: ${tasksPath}`));
			if (statusFilter) {
				console.log(chalk.blue(`Filtering by status: ${statusFilter}`));
			}
			if (withSubtasks) {
				console.log(chalk.blue('Including subtasks in listing'));
			}

			await listTasks(tasksPath, statusFilter, withSubtasks);
		});

	// expand command
	programInstance
		.command('expand')
		.description('Expand a task into subtasks using AI')
		.option('-i, --id <id>', 'ID of the task to expand')
		.option(
			'-a, --all',
			'Expand all pending tasks based on complexity analysis'
		)
		.option(
			'-n, --num <number>',
			'Number of subtasks to generate (uses complexity analysis by default if available)'
		)
		.option(
			'-r, --research',
			'Enable research-backed generation (e.g., using Perplexity)',
			false
		)
		.option('-p, --prompt <text>', 'Additional context for subtask generation')
		.option('-f, --force', 'Force expansion even if subtasks exist', false) // Ensure force option exists
		.option(
			'--file <file>',
			'Path to the tasks file (relative to project root)',
			'tasks/tasks.json'
		) // Allow file override
		.action(async (options) => {
			const projectRoot = findProjectRoot();
			if (!projectRoot) {
				console.error(chalk.red('Error: Could not find project root.'));
				process.exit(1);
			}
			const tasksPath = path.resolve(projectRoot, options.file); // Resolve tasks path

			if (options.all) {
				// --- Handle expand --all ---
				console.log(chalk.blue('Expanding all pending tasks...'));
				// Updated call to the refactored expandAllTasks
				try {
					const result = await expandAllTasks(
						tasksPath,
						options.num, // Pass num
						options.research, // Pass research flag
						options.prompt, // Pass additional context
						options.force, // Pass force flag
						{} // Pass empty context for CLI calls
						// outputFormat defaults to 'text' in expandAllTasks for CLI
					);
					// Optional: Display summary from result
					console.log(chalk.green(`Expansion Summary:`));
					console.log(chalk.green(` - Attempted: ${result.tasksToExpand}`));
					console.log(chalk.green(` - Expanded:  ${result.expandedCount}`));
					console.log(chalk.yellow(` - Skipped:   ${result.skippedCount}`));
					console.log(chalk.red(` - Failed:    ${result.failedCount}`));
				} catch (error) {
					console.error(
						chalk.red(`Error expanding all tasks: ${error.message}`)
					);
					process.exit(1);
				}
			} else if (options.id) {
				// --- Handle expand --id <id> (Should be correct from previous refactor) ---
				if (!options.id) {
					console.error(
						chalk.red('Error: Task ID is required unless using --all.')
					);
					process.exit(1);
				}

				console.log(chalk.blue(`Expanding task ${options.id}...`));
				try {
					// Call the refactored expandTask function
					await expandTask(
						tasksPath,
						options.id,
						options.num,
						options.research,
						options.prompt,
						{}, // Pass empty context for CLI calls
						options.force // Pass the force flag down
					);
					// expandTask logs its own success/failure for single task
				} catch (error) {
					console.error(
						chalk.red(`Error expanding task ${options.id}: ${error.message}`)
					);
					process.exit(1);
				}
			} else {
				console.error(
					chalk.red('Error: You must specify either a task ID (--id) or --all.')
				);
				programInstance.help(); // Show help
			}
		});

	// analyze-complexity command
	programInstance
		.command('analyze-complexity')
		.description(
			`Analyze tasks and generate expansion recommendations${chalk.reset('')}`
		)
		.option(
			'-o, --output <file>',
			'Output file path for the report',
			'scripts/task-complexity-report.json'
		)
		.option(
			'-m, --model <model>',
			'LLM model to use for analysis (defaults to configured model)'
		)
		.option(
			'-t, --threshold <number>',
			'Minimum complexity score to recommend expansion (1-10)',
			'5'
		)
		.option('-f, --file <file>', 'Path to the tasks file', 'tasks/tasks.json')
		.option(
			'-r, --research',
			'Use Perplexity AI for research-backed complexity analysis'
		)
		.action(async (options) => {
			const tasksPath = options.file || 'tasks/tasks.json';
			const outputPath = options.output;
			const modelOverride = options.model;
			const thresholdScore = parseFloat(options.threshold);
			const useResearch = options.research || false;

			console.log(chalk.blue(`Analyzing task complexity from: ${tasksPath}`));
			console.log(chalk.blue(`Output report will be saved to: ${outputPath}`));

			if (useResearch) {
				console.log(
					chalk.blue(
						'Using Perplexity AI for research-backed complexity analysis'
					)
				);
			}

			await analyzeTaskComplexity(options);
		});

	// clear-subtasks command
	programInstance
		.command('clear-subtasks')
		.description('Clear subtasks from specified tasks')
		.option('-f, --file <file>', 'Path to the tasks file', 'tasks/tasks.json')
		.option(
			'-i, --id <ids>',
			'Task IDs (comma-separated) to clear subtasks from'
		)
		.option('--all', 'Clear subtasks from all tasks')
		.action(async (options) => {
			const tasksPath = options.file;
			const taskIds = options.id;
			const all = options.all;

			if (!taskIds && !all) {
				console.error(
					chalk.red(
						'Error: Please specify task IDs with --id=<ids> or use --all to clear all tasks'
					)
				);
				process.exit(1);
			}

			if (all) {
				// If --all is specified, get all task IDs
				const data = readJSON(tasksPath);
				if (!data || !data.tasks) {
					console.error(chalk.red('Error: No valid tasks found'));
					process.exit(1);
				}
				const allIds = data.tasks.map((t) => t.id).join(',');
				clearSubtasks(tasksPath, allIds);
			} else {
				clearSubtasks(tasksPath, taskIds);
			}
		});

	// add-task command
	programInstance
		.command('add-task')
		.description('Add a new task using AI or manual input')
		.option('-f, --file <file>', 'Path to the tasks file', 'tasks/tasks.json')
		.option(
			'-p, --prompt <prompt>',
			'Description of the task to add (required if not using manual fields)'
		)
		.option('-t, --title <title>', 'Task title (for manual task creation)')
		.option(
			'-d, --description <description>',
			'Task description (for manual task creation)'
		)
		.option(
			'--details <details>',
			'Implementation details (for manual task creation)'
		)
		.option(
			'--test-strategy <testStrategy>',
			'Test strategy (for manual task creation)'
		)
		.option(
			'--dependencies <dependencies>',
			'Comma-separated list of task IDs this task depends on'
		)
		.option(
			'--priority <priority>',
			'Task priority (high, medium, low)',
			'medium'
		)
		.option(
			'-r, --research',
			'Whether to use research capabilities for task creation'
		)
		.action(async (options) => {
			const isManualCreation = options.title && options.description;

			// Validate that either prompt or title+description are provided
			if (!options.prompt && !isManualCreation) {
				console.error(
					chalk.red(
						'Error: Either --prompt or both --title and --description must be provided'
					)
				);
				process.exit(1);
			}

			try {
				// Prepare dependencies if provided
				let dependencies = [];
				if (options.dependencies) {
					dependencies = options.dependencies
						.split(',')
						.map((id) => parseInt(id.trim(), 10));
				}

				// Create manual task data if title and description are provided
				let manualTaskData = null;
				if (isManualCreation) {
					manualTaskData = {
						title: options.title,
						description: options.description,
						details: options.details || '',
						testStrategy: options.testStrategy || ''
					};

					console.log(
						chalk.blue(`Creating task manually with title: "${options.title}"`)
					);
					if (dependencies.length > 0) {
						console.log(
							chalk.blue(`Dependencies: [${dependencies.join(', ')}]`)
						);
					}
					if (options.priority) {
						console.log(chalk.blue(`Priority: ${options.priority}`));
					}
				} else {
					console.log(
						chalk.blue(
							`Creating task with AI using prompt: "${options.prompt}"`
						)
					);
					if (dependencies.length > 0) {
						console.log(
							chalk.blue(`Dependencies: [${dependencies.join(', ')}]`)
						);
					}
					if (options.priority) {
						console.log(chalk.blue(`Priority: ${options.priority}`));
					}
				}

				// Pass mcpLog and session for MCP mode
				const newTaskId = await addTask(
					options.file,
					options.prompt, // Pass prompt (will be null/undefined if not provided)
					dependencies,
					options.priority,
					{
						// For CLI, session context isn't directly available like MCP
						// We don't need to pass session here for CLI API key resolution
						// as dotenv loads .env, and utils.resolveEnvVariable checks process.env
					},
					'text', // outputFormat
					manualTaskData, // Pass the potentially created manualTaskData object
					options.research || false // Pass the research flag value
				);

				console.log(chalk.green(`✓ Added new task #${newTaskId}`));
				console.log(chalk.gray('Next: Complete this task or add more tasks'));
			} catch (error) {
				console.error(chalk.red(`Error adding task: ${error.message}`));
				if (error.stack && getDebugFlag()) {
					console.error(error.stack);
				}
				process.exit(1);
			}
		});

	// next command
	programInstance
		.command('next')
		.description(
			`Show the next task to work on based on dependencies and status${chalk.reset('')}`
		)
		.option('-f, --file <file>', 'Path to the tasks file', 'tasks/tasks.json')
		.action(async (options) => {
			const tasksPath = options.file;
			await displayNextTask(tasksPath);
		});

	// show command
	programInstance
		.command('show')
		.description(
			`Display detailed information about a specific task${chalk.reset('')}`
		)
		.argument('[id]', 'Task ID to show')
		.option('-i, --id <id>', 'Task ID to show')
		.option('-s, --status <status>', 'Filter subtasks by status') // ADDED status option
		.option('-f, --file <file>', 'Path to the tasks file', 'tasks/tasks.json')
		.action(async (taskId, options) => {
			const idArg = taskId || options.id;
			const statusFilter = options.status; // ADDED: Capture status filter

			if (!idArg) {
				console.error(chalk.red('Error: Please provide a task ID'));
				process.exit(1);
			}

			const tasksPath = options.file;
			// PASS statusFilter to the display function
			await displayTaskById(tasksPath, idArg, statusFilter);
		});

	// add-dependency command
	programInstance
		.command('add-dependency')
		.description('Add a dependency to a task')
		.option('-i, --id <id>', 'Task ID to add dependency to')
		.option('-d, --depends-on <id>', 'Task ID that will become a dependency')
		.option('-f, --file <file>', 'Path to the tasks file', 'tasks/tasks.json')
		.action(async (options) => {
			const tasksPath = options.file;
			const taskId = options.id;
			const dependencyId = options.dependsOn;

			if (!taskId || !dependencyId) {
				console.error(
					chalk.red('Error: Both --id and --depends-on are required')
				);
				process.exit(1);
			}

			// Handle subtask IDs correctly by preserving the string format for IDs containing dots
			// Only use parseInt for simple numeric IDs
			const formattedTaskId = taskId.includes('.')
				? taskId
				: parseInt(taskId, 10);
			const formattedDependencyId = dependencyId.includes('.')
				? dependencyId
				: parseInt(dependencyId, 10);

			await addDependency(tasksPath, formattedTaskId, formattedDependencyId);
		});

	// remove-dependency command
	programInstance
		.command('remove-dependency')
		.description('Remove a dependency from a task')
		.option('-i, --id <id>', 'Task ID to remove dependency from')
		.option('-d, --depends-on <id>', 'Task ID to remove as a dependency')
		.option('-f, --file <file>', 'Path to the tasks file', 'tasks/tasks.json')
		.action(async (options) => {
			const tasksPath = options.file;
			const taskId = options.id;
			const dependencyId = options.dependsOn;

			if (!taskId || !dependencyId) {
				console.error(
					chalk.red('Error: Both --id and --depends-on are required')
				);
				process.exit(1);
			}

			// Handle subtask IDs correctly by preserving the string format for IDs containing dots
			// Only use parseInt for simple numeric IDs
			const formattedTaskId = taskId.includes('.')
				? taskId
				: parseInt(taskId, 10);
			const formattedDependencyId = dependencyId.includes('.')
				? dependencyId
				: parseInt(dependencyId, 10);

			await removeDependency(tasksPath, formattedTaskId, formattedDependencyId);
		});

	// validate-dependencies command
	programInstance
		.command('validate-dependencies')
		.description(
			`Identify invalid dependencies without fixing them${chalk.reset('')}`
		)
		.option('-f, --file <file>', 'Path to the tasks file', 'tasks/tasks.json')
		.action(async (options) => {
			await validateDependenciesCommand(options.file);
		});

	// fix-dependencies command
	programInstance
		.command('fix-dependencies')
		.description(`Fix invalid dependencies automatically${chalk.reset('')}`)
		.option('-f, --file <file>', 'Path to the tasks file', 'tasks/tasks.json')
		.action(async (options) => {
			await fixDependenciesCommand(options.file);
		});

	// complexity-report command
	programInstance
		.command('complexity-report')
		.description(`Display the complexity analysis report${chalk.reset('')}`)
		.option(
			'-f, --file <file>',
			'Path to the report file',
			'scripts/task-complexity-report.json'
		)
		.action(async (options) => {
			await displayComplexityReport(options.file);
		});

	// add-subtask command
	programInstance
		.command('add-subtask')
		.description('Add a subtask to an existing task')
		.option('-f, --file <file>', 'Path to the tasks file', 'tasks/tasks.json')
		.option('-p, --parent <id>', 'Parent task ID (required)')
		.option('-i, --task-id <id>', 'Existing task ID to convert to subtask')
		.option(
			'-t, --title <title>',
			'Title for the new subtask (when creating a new subtask)'
		)
		.option('-d, --description <text>', 'Description for the new subtask')
		.option('--details <text>', 'Implementation details for the new subtask')
		.option(
			'--dependencies <ids>',
			'Comma-separated list of dependency IDs for the new subtask'
		)
		.option('-s, --status <status>', 'Status for the new subtask', 'pending')
		.option('--skip-generate', 'Skip regenerating task files')
		.action(async (options) => {
			const tasksPath = options.file;
			const parentId = options.parent;
			const existingTaskId = options.taskId;
			const generateFiles = !options.skipGenerate;

			if (!parentId) {
				console.error(
					chalk.red(
						'Error: --parent parameter is required. Please provide a parent task ID.'
					)
				);
				showAddSubtaskHelp();
				process.exit(1);
			}

			// Parse dependencies if provided
			let dependencies = [];
			if (options.dependencies) {
				dependencies = options.dependencies.split(',').map((id) => {
					// Handle both regular IDs and dot notation
					return id.includes('.') ? id.trim() : parseInt(id.trim(), 10);
				});
			}

			try {
				if (existingTaskId) {
					// Convert existing task to subtask
					console.log(
						chalk.blue(
							`Converting task ${existingTaskId} to a subtask of ${parentId}...`
						)
					);
					await addSubtask(
						tasksPath,
						parentId,
						existingTaskId,
						null,
						generateFiles
					);
					console.log(
						chalk.green(
							`✓ Task ${existingTaskId} successfully converted to a subtask of task ${parentId}`
						)
					);
				} else if (options.title) {
					// Create new subtask with provided data
					console.log(
						chalk.blue(`Creating new subtask for parent task ${parentId}...`)
					);

					const newSubtaskData = {
						title: options.title,
						description: options.description || '',
						details: options.details || '',
						status: options.status || 'pending',
						dependencies: dependencies
					};

					const subtask = await addSubtask(
						tasksPath,
						parentId,
						null,
						newSubtaskData,
						generateFiles
					);
					console.log(
						chalk.green(
							`✓ New subtask ${parentId}.${subtask.id} successfully created`
						)
					);

					// Display success message and suggested next steps
					console.log(
						boxen(
							chalk.white.bold(
								`Subtask ${parentId}.${subtask.id} Added Successfully`
							) +
								'\n\n' +
								chalk.white(`Title: ${subtask.title}`) +
								'\n' +
								chalk.white(`Status: ${getStatusWithColor(subtask.status)}`) +
								'\n' +
								(dependencies.length > 0
									? chalk.white(`Dependencies: ${dependencies.join(', ')}`) +
										'\n'
									: '') +
								'\n' +
								chalk.white.bold('Next Steps:') +
								'\n' +
								chalk.cyan(
									`1. Run ${chalk.yellow(`task-master show ${parentId}`)} to see the parent task with all subtasks`
								) +
								'\n' +
								chalk.cyan(
									`2. Run ${chalk.yellow(`task-master set-status --id=${parentId}.${subtask.id} --status=in-progress`)} to start working on it`
								),
							{
								padding: 1,
								borderColor: 'green',
								borderStyle: 'round',
								margin: { top: 1 }
							}
						)
					);
				} else {
					console.error(
						chalk.red('Error: Either --task-id or --title must be provided.')
					);
					console.log(
						boxen(
							chalk.white.bold('Usage Examples:') +
								'\n\n' +
								chalk.white('Convert existing task to subtask:') +
								'\n' +
								chalk.yellow(
									`  task-master add-subtask --parent=5 --task-id=8`
								) +
								'\n\n' +
								chalk.white('Create new subtask:') +
								'\n' +
								chalk.yellow(
									`  task-master add-subtask --parent=5 --title="Implement login UI" --description="Create the login form"`
								) +
								'\n\n',
							{ padding: 1, borderColor: 'blue', borderStyle: 'round' }
						)
					);
					process.exit(1);
				}
			} catch (error) {
				console.error(chalk.red(`Error: ${error.message}`));
				process.exit(1);
			}
		})
		.on('error', function (err) {
			console.error(chalk.red(`Error: ${err.message}`));
			showAddSubtaskHelp();
			process.exit(1);
		});

	// Helper function to show add-subtask command help
	function showAddSubtaskHelp() {
		console.log(
			boxen(
				chalk.white.bold('Add Subtask Command Help') +
					'\n\n' +
					chalk.cyan('Usage:') +
					'\n' +
					`  task-master add-subtask --parent=<id> [options]\n\n` +
					chalk.cyan('Options:') +
					'\n' +
					'  -p, --parent <id>         Parent task ID (required)\n' +
					'  -i, --task-id <id>        Existing task ID to convert to subtask\n' +
					'  -t, --title <title>       Title for the new subtask\n' +
					'  -d, --description <text>  Description for the new subtask\n' +
					'  --details <text>          Implementation details for the new subtask\n' +
					'  --dependencies <ids>      Comma-separated list of dependency IDs\n' +
					'  -s, --status <status>     Status for the new subtask (default: "pending")\n' +
					'  -f, --file <file>         Path to the tasks file (default: "tasks/tasks.json")\n' +
					'  --skip-generate           Skip regenerating task files\n\n' +
					chalk.cyan('Examples:') +
					'\n' +
					'  task-master add-subtask --parent=5 --task-id=8\n' +
					'  task-master add-subtask -p 5 -t "Implement login UI" -d "Create the login form"',
				{ padding: 1, borderColor: 'blue', borderStyle: 'round' }
			)
		);
	}

	// remove-subtask command
	programInstance
		.command('remove-subtask')
		.description('Remove a subtask from its parent task')
		.option('-f, --file <file>', 'Path to the tasks file', 'tasks/tasks.json')
		.option(
			'-i, --id <id>',
			'Subtask ID(s) to remove in format "parentId.subtaskId" (can be comma-separated for multiple subtasks)'
		)
		.option(
			'-c, --convert',
			'Convert the subtask to a standalone task instead of deleting it'
		)
		.option('--skip-generate', 'Skip regenerating task files')
		.action(async (options) => {
			const tasksPath = options.file;
			const subtaskIds = options.id;
			const convertToTask = options.convert || false;
			const generateFiles = !options.skipGenerate;

			if (!subtaskIds) {
				console.error(
					chalk.red(
						'Error: --id parameter is required. Please provide subtask ID(s) in format "parentId.subtaskId".'
					)
				);
				showRemoveSubtaskHelp();
				process.exit(1);
			}

			try {
				// Split by comma to support multiple subtask IDs
				const subtaskIdArray = subtaskIds.split(',').map((id) => id.trim());

				for (const subtaskId of subtaskIdArray) {
					// Validate subtask ID format
					if (!subtaskId.includes('.')) {
						console.error(
							chalk.red(
								`Error: Subtask ID "${subtaskId}" must be in format "parentId.subtaskId"`
							)
						);
						showRemoveSubtaskHelp();
						process.exit(1);
					}

					console.log(chalk.blue(`Removing subtask ${subtaskId}...`));
					if (convertToTask) {
						console.log(
							chalk.blue('The subtask will be converted to a standalone task')
						);
					}

					const result = await removeSubtask(
						tasksPath,
						subtaskId,
						convertToTask,
						generateFiles
					);

					if (convertToTask && result) {
						// Display success message and next steps for converted task
						console.log(
							boxen(
								chalk.white.bold(
									`Subtask ${subtaskId} Converted to Task #${result.id}`
								) +
									'\n\n' +
									chalk.white(`Title: ${result.title}`) +
									'\n' +
									chalk.white(`Status: ${getStatusWithColor(result.status)}`) +
									'\n' +
									chalk.white(
										`Dependencies: ${result.dependencies.join(', ')}`
									) +
									'\n\n' +
									chalk.white.bold('Next Steps:') +
									'\n' +
									chalk.cyan(
										`1. Run ${chalk.yellow(`task-master show ${result.id}`)} to see details of the new task`
									) +
									'\n' +
									chalk.cyan(
										`2. Run ${chalk.yellow(`task-master set-status --id=${result.id} --status=in-progress`)} to start working on it`
									),
								{
									padding: 1,
									borderColor: 'green',
									borderStyle: 'round',
									margin: { top: 1 }
								}
							)
						);
					} else {
						// Display success message for deleted subtask
						console.log(
							boxen(
								chalk.white.bold(`Subtask ${subtaskId} Removed`) +
									'\n\n' +
									chalk.white('The subtask has been successfully deleted.'),
								{
									padding: 1,
									borderColor: 'green',
									borderStyle: 'round',
									margin: { top: 1 }
								}
							)
						);
					}
				}
			} catch (error) {
				console.error(chalk.red(`Error: ${error.message}`));
				showRemoveSubtaskHelp();
				process.exit(1);
			}
		})
		.on('error', function (err) {
			console.error(chalk.red(`Error: ${err.message}`));
			showRemoveSubtaskHelp();
			process.exit(1);
		});

	// Helper function to show remove-subtask command help
	function showRemoveSubtaskHelp() {
		console.log(
			boxen(
				chalk.white.bold('Remove Subtask Command Help') +
					'\n\n' +
					chalk.cyan('Usage:') +
					'\n' +
					`  task-master remove-subtask --id=<parentId.subtaskId> [options]\n\n` +
					chalk.cyan('Options:') +
					'\n' +
					'  -i, --id <id>       Subtask ID(s) to remove in format "parentId.subtaskId" (can be comma-separated, required)\n' +
					'  -c, --convert       Convert the subtask to a standalone task instead of deleting it\n' +
					'  -f, --file <file>   Path to the tasks file (default: "tasks/tasks.json")\n' +
					'  --skip-generate     Skip regenerating task files\n\n' +
					chalk.cyan('Examples:') +
					'\n' +
					'  task-master remove-subtask --id=5.2\n' +
					'  task-master remove-subtask --id=5.2,6.3,7.1\n' +
					'  task-master remove-subtask --id=5.2 --convert',
				{ padding: 1, borderColor: 'blue', borderStyle: 'round' }
			)
		);
	}

	// remove-task command
	programInstance
		.command('remove-task')
		.description('Remove one or more tasks or subtasks permanently')
		.option(
<<<<<<< HEAD
			'-i, --id <ids>',
			'ID(s) of the task(s) or subtask(s) to remove (e.g., "5", "5.2", or "5,6.1,7")'
=======
			'-i, --id <id>',
			'ID(s) of the task(s) or subtask(s) to remove (e.g., "5" or "5.2" or "5,6,7")'
>>>>>>> e69a47d3
		)
		.option('-f, --file <file>', 'Path to the tasks file', 'tasks/tasks.json')
		.option('-y, --yes', 'Skip confirmation prompt', false)
		.action(async (options) => {
			const tasksPath = options.file;
<<<<<<< HEAD
			const taskIdsString = options.id;

			if (!taskIdsString) {
				console.error(chalk.red('Error: Task ID(s) are required'));
=======
			const taskIds = options.id;

			if (!taskIds) {
				console.error(chalk.red('Error: Task ID is required'));
>>>>>>> e69a47d3
				console.error(
					chalk.yellow(
						'Usage: task-master remove-task --id=<taskId1,taskId2...>'
					)
				);
				process.exit(1);
			}

			const taskIdsToRemove = taskIdsString
				.split(',')
				.map((id) => id.trim())
				.filter(Boolean);

			if (taskIdsToRemove.length === 0) {
				console.error(chalk.red('Error: No valid task IDs provided.'));
				process.exit(1);
			}

			try {
<<<<<<< HEAD
				// Read data once for checks and confirmation
=======
				// Check if the tasks file exists and is valid
>>>>>>> e69a47d3
				const data = readJSON(tasksPath);
				if (!data || !data.tasks) {
					console.error(
						chalk.red(`Error: No valid tasks found in ${tasksPath}`)
					);
					process.exit(1);
				}

<<<<<<< HEAD
				const existingTasksToRemove = [];
				const nonExistentIds = [];
				let totalSubtasksToDelete = 0;
				const dependentTaskMessages = [];

				for (const taskId of taskIdsToRemove) {
					if (!taskExists(data.tasks, taskId)) {
						nonExistentIds.push(taskId);
					} else {
						// Correctly extract the task object from the result of findTaskById
						const findResult = findTaskById(data.tasks, taskId);
						const taskObject = findResult.task; // Get the actual task/subtask object

						if (taskObject) {
							existingTasksToRemove.push({ id: taskId, task: taskObject }); // Push the actual task object

							// If it's a main task, count its subtasks and check dependents
							if (!taskObject.isSubtask) {
								// Check the actual task object
								if (taskObject.subtasks && taskObject.subtasks.length > 0) {
									totalSubtasksToDelete += taskObject.subtasks.length;
								}
								const dependentTasks = data.tasks.filter(
									(t) =>
										t.dependencies &&
										t.dependencies.includes(parseInt(taskId, 10))
								);
								if (dependentTasks.length > 0) {
									dependentTaskMessages.push(
										`  - Task ${taskId}: ${dependentTasks.length} dependent tasks (${dependentTasks.map((t) => t.id).join(', ')})`
									);
								}
							}
						} else {
							// Handle case where findTaskById returned null for the task property (should be rare)
							nonExistentIds.push(`${taskId} (error finding details)`);
						}
					}
				}

				if (nonExistentIds.length > 0) {
					console.warn(
						chalk.yellow(
							`Warning: The following task IDs were not found: ${nonExistentIds.join(', ')}`
						)
					);
				}

				if (existingTasksToRemove.length === 0) {
					console.log(chalk.blue('No existing tasks found to remove.'));
					process.exit(0);
				}

				// Skip confirmation if --yes flag is provided
				if (!options.yes) {
					console.log();
					console.log(
						chalk.red.bold(
							`⚠️ WARNING: This will permanently delete the following ${existingTasksToRemove.length} item(s):`
=======
				// Split task IDs if comma-separated
				const taskIdArray = taskIds.split(',').map((id) => id.trim());

				// Validate all task IDs exist before proceeding
				const invalidTasks = taskIdArray.filter(
					(id) => !taskExists(data.tasks, id)
				);
				if (invalidTasks.length > 0) {
					console.error(
						chalk.red(
							`Error: The following tasks were not found: ${invalidTasks.join(', ')}`
						)
					);
					process.exit(1);
				}

				// Skip confirmation if --yes flag is provided
				if (!options.yes) {
					// Display tasks to be removed
					console.log();
					console.log(
						chalk.red.bold(
							'⚠️ WARNING: This will permanently delete the following tasks:'
>>>>>>> e69a47d3
						)
					);
					console.log();

<<<<<<< HEAD
					existingTasksToRemove.forEach(({ id, task }) => {
						if (!task) return; // Should not happen due to taskExists check, but safeguard
						if (task.isSubtask) {
							// Subtask - title is directly on the task object
							console.log(
								chalk.white(`  Subtask ${id}: ${task.title || '(no title)'}`)
							);
							// Optionally show parent context if available
							if (task.parentTask) {
								console.log(
									chalk.gray(
										`    (Parent: ${task.parentTask.id} - ${task.parentTask.title || '(no title)'})`
									)
								);
							}
						} else {
							// Main task - title is directly on the task object
							console.log(
								chalk.white.bold(`  Task ${id}: ${task.title || '(no title)'}`)
							);
						}
					});

					if (totalSubtasksToDelete > 0) {
						console.log(
							chalk.yellow(
								`⚠️ This will also delete ${totalSubtasksToDelete} subtasks associated with the selected main tasks!`
							)
						);
					}

					if (dependentTaskMessages.length > 0) {
						console.log(
							chalk.yellow(
								'⚠️ Warning: Dependencies on the following tasks will be removed:'
							)
						);
						dependentTaskMessages.forEach((msg) =>
							console.log(chalk.yellow(msg))
						);
					}

					console.log();

=======
					for (const taskId of taskIdArray) {
						const task = findTaskById(data.tasks, taskId);

						if (typeof taskId === 'string' && taskId.includes('.')) {
							// It's a subtask
							const [parentId, subtaskId] = taskId.split('.');
							console.log(chalk.white.bold(`Subtask ${taskId}: ${task.title}`));
							console.log(
								chalk.gray(
									`Parent Task: ${task.parentTask.id} - ${task.parentTask.title}`
								)
							);
						} else {
							// It's a main task
							console.log(chalk.white.bold(`Task ${taskId}: ${task.title}`));

							// Show if it has subtasks
							if (task.subtasks && task.subtasks.length > 0) {
								console.log(
									chalk.yellow(
										`⚠️ This task has ${task.subtasks.length} subtasks that will also be deleted!`
									)
								);
							}

							// Show if other tasks depend on it
							const dependentTasks = data.tasks.filter(
								(t) =>
									t.dependencies &&
									t.dependencies.includes(parseInt(taskId, 10))
							);

							if (dependentTasks.length > 0) {
								console.log(
									chalk.yellow(
										`⚠️ Warning: ${dependentTasks.length} other tasks depend on this task!`
									)
								);
								console.log(
									chalk.yellow('These dependencies will be removed:')
								);
								dependentTasks.forEach((t) => {
									console.log(chalk.yellow(`  - Task ${t.id}: ${t.title}`));
								});
							}
						}
						console.log();
					}

					// Prompt for confirmation
>>>>>>> e69a47d3
					const { confirm } = await inquirer.prompt([
						{
							type: 'confirm',
							name: 'confirm',
							message: chalk.red.bold(
<<<<<<< HEAD
								`Are you sure you want to permanently delete these ${existingTasksToRemove.length} item(s)?`
=======
								`Are you sure you want to permanently delete ${taskIdArray.length > 1 ? 'these tasks' : 'this task'}?`
>>>>>>> e69a47d3
							),
							default: false
						}
					]);

					if (!confirm) {
						console.log(chalk.blue('Task deletion cancelled.'));
						process.exit(0);
					}
				}

<<<<<<< HEAD
				const indicator = startLoadingIndicator(
					`Removing ${existingTasksToRemove.length} task(s)/subtask(s)...`
				);

				// Use the string of existing IDs for the core function
				const existingIdsString = existingTasksToRemove
					.map(({ id }) => id)
					.join(',');
				const result = await removeTask(tasksPath, existingIdsString);

				stopLoadingIndicator(indicator);

				if (result.success) {
					console.log(
						boxen(
							chalk.green(
								`Successfully removed ${result.removedTasks.length} task(s)/subtask(s).`
							) +
								(result.message ? `\n\nDetails:\n${result.message}` : '') +
								(result.error
									? `\n\nWarnings:\n${chalk.yellow(result.error)}`
									: ''),
							{ padding: 1, borderColor: 'green', borderStyle: 'round' }
						)
					);
				} else {
					console.error(
						boxen(
							chalk.red(
								`Operation completed with errors. Removed ${result.removedTasks.length} task(s)/subtask(s).`
							) +
								(result.message ? `\n\nDetails:\n${result.message}` : '') +
								(result.error ? `\n\nErrors:\n${chalk.red(result.error)}` : ''),
							{
								padding: 1,
								borderColor: 'red',
								borderStyle: 'round'
							}
						)
					);
					process.exit(1); // Exit with error code if any part failed
				}

				// Log any initially non-existent IDs again for clarity
				if (nonExistentIds.length > 0) {
					console.warn(
						chalk.yellow(
							`Note: The following IDs were not found initially and were skipped: ${nonExistentIds.join(', ')}`
						)
=======
				const indicator = startLoadingIndicator('Removing tasks...');

				// Remove each task
				const results = [];
				for (const taskId of taskIdArray) {
					try {
						const result = await removeTask(tasksPath, taskId);
						results.push({ taskId, success: true, ...result });
					} catch (error) {
						results.push({ taskId, success: false, error: error.message });
					}
				}

				stopLoadingIndicator(indicator);

				// Display results
				const successfulRemovals = results.filter((r) => r.success);
				const failedRemovals = results.filter((r) => !r.success);

				if (successfulRemovals.length > 0) {
					console.log(
						boxen(
							chalk.green(
								`Successfully removed ${successfulRemovals.length} task${successfulRemovals.length > 1 ? 's' : ''}`
							) +
								'\n\n' +
								successfulRemovals
									.map((r) =>
										chalk.white(
											`✓ ${r.taskId.includes('.') ? 'Subtask' : 'Task'} ${r.taskId}`
										)
									)
									.join('\n'),
							{
								padding: 1,
								borderColor: 'green',
								borderStyle: 'round',
								margin: { top: 1 }
							}
						)
					);
				}

				if (failedRemovals.length > 0) {
					console.log(
						boxen(
							chalk.red(
								`Failed to remove ${failedRemovals.length} task${failedRemovals.length > 1 ? 's' : ''}`
							) +
								'\n\n' +
								failedRemovals
									.map((r) => chalk.white(`✗ ${r.taskId}: ${r.error}`))
									.join('\n'),
							{
								padding: 1,
								borderColor: 'red',
								borderStyle: 'round',
								margin: { top: 1 }
							}
						)
>>>>>>> e69a47d3
					);

					// Exit with error if any removals failed
					if (successfulRemovals.length === 0) {
						process.exit(1);
					}
				}
			} catch (error) {
				console.error(
					chalk.red(`Error: ${error.message || 'An unknown error occurred'}`)
				);
				process.exit(1);
			}
		});

	// init command (Directly calls the implementation from init.js)
	programInstance
		.command('init')
		.description('Initialize a new project with Task Master structure')
		.option('-y, --yes', 'Skip prompts and use default values')
		.option('-n, --name <name>', 'Project name')
		.option('-d, --description <description>', 'Project description')
		.option('-v, --version <version>', 'Project version', '0.1.0') // Set default here
		.option('-a, --author <author>', 'Author name')
		.option('--skip-install', 'Skip installing dependencies')
		.option('--dry-run', 'Show what would be done without making changes')
		.option('--aliases', 'Add shell aliases (tm, taskmaster)')
		.action(async (cmdOptions) => {
			// cmdOptions contains parsed arguments
			try {
				console.log('DEBUG: Running init command action in commands.js');
				console.log(
					'DEBUG: Options received by action:',
					JSON.stringify(cmdOptions)
				);
				// Directly call the initializeProject function, passing the parsed options
				await initializeProject(cmdOptions);
				// initializeProject handles its own flow, including potential process.exit()
			} catch (error) {
				console.error(
					chalk.red(`Error during initialization: ${error.message}`)
				);
				process.exit(1);
			}
		});

	// models command
	programInstance
		.command('models')
		.description('Manage AI model configurations')
		.option(
			'--set-main <model_id>',
			'Set the primary model for task generation/updates'
		)
		.option(
			'--set-research <model_id>',
			'Set the model for research-backed operations'
		)
		.option(
			'--set-fallback <model_id>',
			'Set the model to use if the primary fails'
		)
		.option('--setup', 'Run interactive setup to configure models')
		.option(
			'--openrouter',
			'Allow setting a custom OpenRouter model ID (use with --set-*) '
		)
		.option(
			'--ollama',
			'Allow setting a custom Ollama model ID (use with --set-*) '
		)
		.addHelpText(
			'after',
			`
Examples:
  $ task-master models                              # View current configuration
  $ task-master models --set-main gpt-4o             # Set main model (provider inferred)
  $ task-master models --set-research sonar-pro       # Set research model
  $ task-master models --set-fallback claude-3-5-sonnet-20241022 # Set fallback
  $ task-master models --set-main my-custom-model --ollama  # Set custom Ollama model for main role
  $ task-master models --set-main some/other-model --openrouter # Set custom OpenRouter model for main role
  $ task-master models --setup                            # Run interactive setup`
		)
		.action(async (options) => {
			const projectRoot = findProjectRoot(); // Find project root for context

			// Validate flags: cannot use both --openrouter and --ollama simultaneously
			if (options.openrouter && options.ollama) {
				console.error(
					chalk.red(
						'Error: Cannot use both --openrouter and --ollama flags simultaneously.'
					)
				);
				process.exit(1);
			}

			// --- Handle Interactive Setup ---
			if (options.setup) {
				// Assume runInteractiveSetup is defined elsewhere in this file
				await runInteractiveSetup(projectRoot);
				// No return here, flow continues to display results below
			}
			// --- Handle Direct Set Operations (only if not running setup) ---
			else {
				let modelUpdated = false;
				if (options.setMain) {
					const result = await setModel('main', options.setMain, {
						projectRoot,
						providerHint: options.openrouter
							? 'openrouter'
							: options.ollama
								? 'ollama'
								: undefined
					});
					if (result.success) {
						console.log(chalk.green(`✅ ${result.data.message}`));
						if (result.data.warning) {
							console.log(chalk.yellow(result.data.warning));
						}
						modelUpdated = true;
					} else {
						console.error(chalk.red(`❌ Error: ${result.error.message}`));
						// Optionally exit or provide more specific feedback
					}
				}
				if (options.setResearch) {
					const result = await setModel('research', options.setResearch, {
						projectRoot,
						providerHint: options.openrouter
							? 'openrouter'
							: options.ollama
								? 'ollama'
								: undefined
					});
					if (result.success) {
						console.log(chalk.green(`✅ ${result.data.message}`));
						if (result.data.warning) {
							console.log(chalk.yellow(result.data.warning));
						}
						modelUpdated = true;
					} else {
						console.error(chalk.red(`❌ Error: ${result.error.message}`));
					}
				}
				if (options.setFallback) {
					const result = await setModel('fallback', options.setFallback, {
						projectRoot,
						providerHint: options.openrouter
							? 'openrouter'
							: options.ollama
								? 'ollama'
								: undefined
					});
					if (result.success) {
						console.log(chalk.green(`✅ ${result.data.message}`));
						if (result.data.warning) {
							console.log(chalk.yellow(result.data.warning));
						}
						modelUpdated = true;
					} else {
						console.error(chalk.red(`❌ Error: ${result.error.message}`));
					}
				}
				// If only set flags were used, we still proceed to display the results
			}
			// --- Always Display Status After Setup or Set ---

			const configResult = await getModelConfiguration({ projectRoot });
			// Fetch available models *before* displaying config to use for formatting
			const availableResult = await getAvailableModelsList({ projectRoot });
			const apiKeyStatusResult = await getApiKeyStatusReport({ projectRoot }); // Fetch API key status

			// 1. Display Active Models
			if (!configResult.success) {
				// If config is missing AFTER setup attempt, it might indicate an issue saving.
				if (options.setup && configResult.error?.code === 'CONFIG_MISSING') {
					console.error(
						chalk.red(
							`❌ Error: Configuration file still missing after setup attempt. Check file permissions.`
						)
					);
				} else {
					console.error(
						chalk.red(
							`❌ Error fetching configuration: ${configResult.error.message}`
						)
					);
				}
				// Attempt to display other info even if config fails
			} else {
				// Pass available models list for SWE score formatting
				displayModelConfiguration(
					configResult.data,
					availableResult.data?.models || []
				);
			}

			// 2. Display API Key Status
			if (apiKeyStatusResult.success) {
				displayApiKeyStatus(apiKeyStatusResult.data.report);
			} else {
				console.error(
					chalk.yellow(
						`⚠️ Warning: Could not display API Key status: ${apiKeyStatusResult.error.message}`
					)
				);
			}

			// 3. Display Other Available Models (Filtered)
			if (availableResult.success) {
				// Filter out models that are already actively configured and placeholders
				const activeIds = configResult.success
					? [
							configResult.data.activeModels.main.modelId,
							configResult.data.activeModels.research.modelId,
							configResult.data.activeModels.fallback?.modelId
						].filter(Boolean)
					: [];
				const displayableAvailable = availableResult.data.models.filter(
					(m) => !activeIds.includes(m.modelId) && !m.modelId.startsWith('[') // Exclude placeholders like [ollama-any]
				);
				displayAvailableModels(displayableAvailable); // This function now includes the "Next Steps" box
			} else {
				console.error(
					chalk.yellow(
						`⚠️ Warning: Could not display available models: ${availableResult.error.message}`
					)
				);
			}

			// 4. Conditional Hint if Config File is Missing
			const configExists = isConfigFilePresent(projectRoot); // Re-check after potential setup/writes
			if (!configExists) {
				console.log(
					chalk.yellow(
						"\\nHint: Run 'task-master models --setup' to create or update your configuration."
					)
				);
			}
		});

	return programInstance;
}

/**
 * Setup the CLI application
 * @returns {Object} Configured Commander program
 */
function setupCLI() {
	// Create a new program instance
	const programInstance = program
		.name('dev')
		.description('AI-driven development task management')
		.version(() => {
			// Read version directly from package.json ONLY
			try {
				const packageJsonPath = path.join(process.cwd(), 'package.json');
				if (fs.existsSync(packageJsonPath)) {
					const packageJson = JSON.parse(
						fs.readFileSync(packageJsonPath, 'utf8')
					);
					return packageJson.version;
				}
			} catch (error) {
				// Silently fall back to 'unknown'
				log(
					'warn',
					'Could not read package.json for version info in .version()'
				);
			}
			return 'unknown'; // Default fallback if package.json fails
		})
		.helpOption('-h, --help', 'Display help')
		.addHelpCommand(false) // Disable default help command
		.on('--help', () => {
			displayHelp(); // Use your custom help display instead
		})
		.on('-h', () => {
			displayHelp();
			process.exit(0);
		});

	// Modify the help option to use your custom display
	programInstance.helpInformation = () => {
		displayHelp();
		return '';
	};

	// Register commands
	registerCommands(programInstance);

	return programInstance;
}

/**
 * Check for newer version of task-master-ai
 * @returns {Promise<{currentVersion: string, latestVersion: string, needsUpdate: boolean}>}
 */
async function checkForUpdate() {
	// Get current version from package.json ONLY
	let currentVersion = 'unknown'; // Initialize with a default
	try {
		// Try to get the version from the installed package (if applicable) or current dir
		let packageJsonPath = path.join(
			process.cwd(),
			'node_modules',
			'task-master-ai',
			'package.json'
		);
		// Fallback to current directory package.json if not found in node_modules
		if (!fs.existsSync(packageJsonPath)) {
			packageJsonPath = path.join(process.cwd(), 'package.json');
		}

		if (fs.existsSync(packageJsonPath)) {
			const packageJson = JSON.parse(fs.readFileSync(packageJsonPath, 'utf8'));
			currentVersion = packageJson.version;
		}
	} catch (error) {
		// Silently fail and use default
		log('debug', `Error reading current package version: ${error.message}`);
	}

	return new Promise((resolve) => {
		// Get the latest version from npm registry
		const options = {
			hostname: 'registry.npmjs.org',
			path: '/task-master-ai',
			method: 'GET',
			headers: {
				Accept: 'application/vnd.npm.install-v1+json' // Lightweight response
			}
		};

		const req = https.request(options, (res) => {
			let data = '';

			res.on('data', (chunk) => {
				data += chunk;
			});

			res.on('end', () => {
				try {
					const npmData = JSON.parse(data);
					const latestVersion = npmData['dist-tags']?.latest || currentVersion;

					// Compare versions
					const needsUpdate =
						compareVersions(currentVersion, latestVersion) < 0;

					resolve({
						currentVersion,
						latestVersion,
						needsUpdate
					});
				} catch (error) {
					log('debug', `Error parsing npm response: ${error.message}`);
					resolve({
						currentVersion,
						latestVersion: currentVersion,
						needsUpdate: false
					});
				}
			});
		});

		req.on('error', (error) => {
			log('debug', `Error checking for updates: ${error.message}`);
			resolve({
				currentVersion,
				latestVersion: currentVersion,
				needsUpdate: false
			});
		});

		// Set a timeout to avoid hanging if npm is slow
		req.setTimeout(3000, () => {
			req.abort();
			log('debug', 'Update check timed out');
			resolve({
				currentVersion,
				latestVersion: currentVersion,
				needsUpdate: false
			});
		});

		req.end();
	});
}

/**
 * Compare semantic versions
 * @param {string} v1 - First version
 * @param {string} v2 - Second version
 * @returns {number} -1 if v1 < v2, 0 if v1 = v2, 1 if v1 > v2
 */
function compareVersions(v1, v2) {
	const v1Parts = v1.split('.').map((p) => parseInt(p, 10));
	const v2Parts = v2.split('.').map((p) => parseInt(p, 10));

	for (let i = 0; i < Math.max(v1Parts.length, v2Parts.length); i++) {
		const v1Part = v1Parts[i] || 0;
		const v2Part = v2Parts[i] || 0;

		if (v1Part < v2Part) return -1;
		if (v1Part > v2Part) return 1;
	}

	return 0;
}

/**
 * Display upgrade notification message
 * @param {string} currentVersion - Current version
 * @param {string} latestVersion - Latest version
 */
function displayUpgradeNotification(currentVersion, latestVersion) {
	const message = boxen(
		`${chalk.blue.bold('Update Available!')} ${chalk.dim(currentVersion)} → ${chalk.green(latestVersion)}\n\n` +
			`Run ${chalk.cyan('npm i task-master-ai@latest -g')} to update to the latest version with new features and bug fixes.`,
		{
			padding: 1,
			margin: { top: 1, bottom: 1 },
			borderColor: 'yellow',
			borderStyle: 'round'
		}
	);

	console.log(message);
}

/**
 * Parse arguments and run the CLI
 * @param {Array} argv - Command-line arguments
 */
async function runCLI(argv = process.argv) {
	try {
		// Display banner if not in a pipe
		if (process.stdout.isTTY) {
			displayBanner();
		}

		// If no arguments provided, show help
		if (argv.length <= 2) {
			displayHelp();
			process.exit(0);
		}

		// Start the update check in the background - don't await yet
		const updateCheckPromise = checkForUpdate();

		// Setup and parse
		// NOTE: getConfig() might be called during setupCLI->registerCommands if commands need config
		// This means the ConfigurationError might be thrown here if .taskmasterconfig is missing.
		const programInstance = setupCLI();
		await programInstance.parseAsync(argv);

		// After command execution, check if an update is available
		const updateInfo = await updateCheckPromise;
		if (updateInfo.needsUpdate) {
			displayUpgradeNotification(
				updateInfo.currentVersion,
				updateInfo.latestVersion
			);
		}
	} catch (error) {
		// ** Specific catch block for missing configuration file **
		if (error instanceof ConfigurationError) {
			console.error(
				boxen(
					chalk.red.bold('Configuration Update Required!') +
						'\n\n' +
						chalk.white('Taskmaster now uses the ') +
						chalk.yellow.bold('.taskmasterconfig') +
						chalk.white(
							' file in your project root for AI model choices and settings.\n\n' +
								'This file appears to be '
						) +
						chalk.red.bold('missing') +
						chalk.white('. No worries though.\n\n') +
						chalk.cyan.bold('To create this file, run the interactive setup:') +
						'\n' +
						chalk.green('   task-master models --setup') +
						'\n\n' +
						chalk.white.bold('Key Points:') +
						'\n' +
						chalk.white('*   ') +
						chalk.yellow.bold('.taskmasterconfig') +
						chalk.white(
							': Stores your AI model settings (do not manually edit)\n'
						) +
						chalk.white('*   ') +
						chalk.yellow.bold('.env & .mcp.json') +
						chalk.white(': Still used ') +
						chalk.red.bold('only') +
						chalk.white(' for your AI provider API keys.\n\n') +
						chalk.cyan(
							'`task-master models` to check your config & available models\n'
						) +
						chalk.cyan(
							'`task-master models --setup` to adjust the AI models used by Taskmaster'
						),
					{
						padding: 1,
						margin: { top: 1 },
						borderColor: 'red',
						borderStyle: 'round'
					}
				)
			);
		} else {
			// Generic error handling for other errors
			console.error(chalk.red(`Error: ${error.message}`));
			if (getDebugFlag()) {
				console.error(error);
			}
		}

		process.exit(1);
	}
}

export {
	registerCommands,
	setupCLI,
	runCLI,
	checkForUpdate,
	compareVersions,
	displayUpgradeNotification
};<|MERGE_RESOLUTION|>--- conflicted
+++ resolved
@@ -10,7 +10,6 @@
 import fs from 'fs';
 import https from 'https';
 import inquirer from 'inquirer';
-import Table from 'cli-table3';
 
 import { log, readJSON } from './utils.js';
 import {
@@ -45,9 +44,9 @@
 	getDebugFlag,
 	getConfig,
 	writeConfig,
-	ConfigurationError, // Import the custom error
-	getAllProviders,
-	isConfigFilePresent
+	ConfigurationError,
+	isConfigFilePresent,
+	getAvailableModels
 } from './config-manager.js';
 
 import {
@@ -71,8 +70,8 @@
 	getAvailableModelsList,
 	setModel,
 	getApiKeyStatusReport
-} from './task-manager/models.js'; // Import new core functions
-import { findProjectRoot } from './utils.js'; // Import findProjectRoot
+} from './task-manager/models.js';
+import { findProjectRoot } from './utils.js';
 
 /**
  * Runs the interactive setup process for model configuration.
@@ -86,6 +85,22 @@
 			)
 		);
 		process.exit(1);
+	}
+
+	const currentConfigResult = await getModelConfiguration({ projectRoot });
+	const currentModels = currentConfigResult.success
+		? currentConfigResult.data.activeModels
+		: { main: null, research: null, fallback: null };
+	// Handle potential config load failure gracefully for the setup flow
+	if (
+		!currentConfigResult.success &&
+		currentConfigResult.error?.code !== 'CONFIG_MISSING'
+	) {
+		console.warn(
+			chalk.yellow(
+				`Warning: Could not load current model configuration: ${currentConfigResult.error?.message || 'Unknown error'}. Proceeding with defaults.`
+			)
+		);
 	}
 
 	// Helper function to fetch OpenRouter models (duplicated for CLI context)
@@ -131,93 +146,108 @@
 		});
 	}
 
-	// Get available models - pass projectRoot
-	const availableModelsResult = await getAvailableModelsList({ projectRoot });
-	if (!availableModelsResult.success) {
-		console.error(
-			chalk.red(
-				`Error fetching available models: ${availableModelsResult.error?.message || 'Unknown error'}`
-			)
-		);
-		process.exit(1);
-	}
-	const availableModelsForSetup = availableModelsResult.data.models;
-
-	// Get current config - pass projectRoot
-	const currentConfigResult = await getModelConfiguration({ projectRoot });
-	// Allow setup even if current config fails (might be first time run)
-	const currentModels = currentConfigResult.success
-		? currentConfigResult.data?.activeModels
-		: { main: {}, research: {}, fallback: {} };
-	if (
-		!currentConfigResult.success &&
-		currentConfigResult.error?.code !== 'CONFIG_MISSING'
-	) {
-		// Log error if it's not just a missing file
-		console.error(
-			chalk.red(
-				`Warning: Could not fetch current configuration: ${currentConfigResult.error?.message || 'Unknown error'}`
-			)
-		);
-	}
-
-	console.log(chalk.cyan.bold('\nInteractive Model Setup:'));
-
 	// Helper to get choices and default index for a role
 	const getPromptData = (role, allowNone = false) => {
-		// Filter models FIRST based on allowed roles
-		const filteredModels = availableModelsForSetup
-			.filter((model) => !model.modelId.startsWith('[')) // Filter out placeholders
-			.filter((model) => model.allowedRoles?.includes(role)); // Filter by allowed role
-
-		// THEN map the filtered models to the choice format
-		const roleChoices = filteredModels.map((model) => ({
-			name: `${model.provider} / ${model.modelId}`,
-			value: { provider: model.provider, id: model.modelId }
-		}));
-
-		let choices = []; // Initialize choices array
-		let defaultIndex = -1;
-		const currentModelId = currentModels[role]?.modelId;
-
-		// --- Add Custom/Cancel Options --- //
+		const currentModel = currentModels[role]; // Use the fetched data
+		const allModelsRaw = getAvailableModels(); // Get all available models
+
+		// Manually group models by provider
+		const modelsByProvider = allModelsRaw.reduce((acc, model) => {
+			if (!acc[model.provider]) {
+				acc[model.provider] = [];
+			}
+			acc[model.provider].push(model);
+			return acc;
+		}, {});
+
+		const cancelOption = { name: '⏹ Cancel Model Setup', value: '__CANCEL__' }; // Symbol updated
+		const noChangeOption = currentModel?.modelId
+			? {
+					name: `∘ No change to current ${role} model (${currentModel.modelId})`, // Symbol updated
+					value: '__NO_CHANGE__'
+				}
+			: null;
+
 		const customOpenRouterOption = {
-			name: 'OpenRouter (Enter Custom ID)',
+			name: '* Custom OpenRouter model', // Symbol updated
 			value: '__CUSTOM_OPENROUTER__'
 		};
-		const customOllamaOption = {
-			name: 'Ollama (Enter Custom ID)',
-			value: '__CUSTOM_OLLAMA__'
-		};
-		const cancelOption = { name: 'Cancel setup', value: '__CANCEL__' };
-
-		// Find the index of the current model within the role-specific choices *before* adding custom options
-		const currentChoiceIndex = roleChoices.findIndex(
-			(c) => c.value.id === currentModelId
-		);
+
+		let choices = [];
+		let defaultIndex = 0; // Default to 'Cancel'
+
+		// Filter and format models allowed for this role using the manually grouped data
+		const roleChoices = Object.entries(modelsByProvider)
+			.map(([provider, models]) => {
+				const providerModels = models
+					.filter((m) => m.allowed_roles.includes(role))
+					.map((m) => ({
+						name: `${provider} / ${m.id} ${
+							m.cost_per_1m_tokens
+								? chalk.gray(
+										`($${m.cost_per_1m_tokens.input.toFixed(2)} input | $${m.cost_per_1m_tokens.output.toFixed(2)} output)`
+									)
+								: ''
+						}`,
+						value: { id: m.id, provider },
+						short: `${provider}/${m.id}`
+					}));
+				if (providerModels.length > 0) {
+					return [...providerModels];
+				}
+				return null;
+			})
+			.filter(Boolean)
+			.flat();
+
+		// Find the index of the currently selected model for setting the default
+		let currentChoiceIndex = -1;
+		if (currentModel?.modelId && currentModel?.provider) {
+			currentChoiceIndex = roleChoices.findIndex(
+				(choice) =>
+					typeof choice.value === 'object' &&
+					choice.value.id === currentModel.modelId &&
+					choice.value.provider === currentModel.provider
+			);
+		}
+
+		// Construct final choices list based on whether 'None' is allowed
+		const commonPrefix = [cancelOption];
+		if (noChangeOption) {
+			commonPrefix.push(noChangeOption); // Add if it exists
+		}
+		commonPrefix.push(customOpenRouterOption);
+
+		let prefixLength = commonPrefix.length; // Initial prefix length
 
 		if (allowNone) {
 			choices = [
-				cancelOption,
-				customOpenRouterOption,
-				customOllamaOption,
+				...commonPrefix,
 				new inquirer.Separator(),
-				{ name: 'None (disable)', value: null },
+				{ name: '⚪ None (disable)', value: null }, // Symbol updated
 				new inquirer.Separator(),
 				...roleChoices
 			];
-			// Adjust default index for extra options (Cancel, CustomOR, CustomOllama, Sep1, None, Sep2)
-			defaultIndex = currentChoiceIndex !== -1 ? currentChoiceIndex + 6 : 4; // Default to 'None' if no current model matched
+			// Adjust default index: Prefix + Sep1 + None + Sep2 (+3)
+			const noneOptionIndex = prefixLength + 1;
+			defaultIndex =
+				currentChoiceIndex !== -1
+					? currentChoiceIndex + prefixLength + 3 // Offset by prefix and separators
+					: noneOptionIndex; // Default to 'None' if no current model matched
 		} else {
 			choices = [
-				cancelOption,
-				customOpenRouterOption,
-				customOllamaOption,
+				...commonPrefix,
 				new inquirer.Separator(),
-				...roleChoices
+				...roleChoices,
+				new inquirer.Separator()
 			];
-			// Adjust default index for extra options (Cancel, CustomOR, CustomOllama, Sep)
-			defaultIndex = currentChoiceIndex !== -1 ? currentChoiceIndex + 4 : 0; // Default to 'Cancel' if no current model matched
+			// Adjust default index: Prefix + Sep (+1)
+			defaultIndex =
+				currentChoiceIndex !== -1
+					? currentChoiceIndex + prefixLength + 1 // Offset by prefix and separator
+					: noChangeOption
+						? 1
+						: 0; // Default to 'No Change' if present, else 'Cancel'
 		}
 
 		// Ensure defaultIndex is valid within the final choices array length
@@ -274,7 +304,14 @@
 			console.log(
 				chalk.yellow(`\nSetup canceled during ${role} model selection.`)
 			);
+			setupSuccess = false; // Also mark success as false on cancel
 			return false; // Indicate cancellation
+		}
+
+		// Handle the new 'No Change' option
+		if (selectedValue === '__NO_CHANGE__') {
+			console.log(chalk.gray(`No change selected for ${role} model.`));
+			return true; // Indicate success, continue setup
 		}
 
 		let modelIdToSet = null;
@@ -310,21 +347,6 @@
 				setupSuccess = false;
 				return true; // Continue setup, but mark as failed
 			}
-		} else if (selectedValue === '__CUSTOM_OLLAMA__') {
-			isCustomSelection = true;
-			const { customId } = await inquirer.prompt([
-				{
-					type: 'input',
-					name: 'customId',
-					message: `Enter the custom Ollama Model ID for the ${role} role:`
-				}
-			]);
-			if (!customId) {
-				console.log(chalk.yellow('No custom ID entered. Skipping role.'));
-				return true;
-			}
-			modelIdToSet = customId;
-			providerHint = 'ollama';
 		} else if (
 			selectedValue &&
 			typeof selectedValue === 'object' &&
@@ -406,26 +428,29 @@
 		!(await handleSetModel(
 			'main',
 			answers.mainModel,
-			currentModels.main?.modelId
+			currentModels.main?.modelId // <--- Now 'currentModels' is defined
 		))
-	)
-		return;
+	) {
+		return false; // Explicitly return false if cancelled
+	}
 	if (
 		!(await handleSetModel(
 			'research',
 			answers.researchModel,
-			currentModels.research?.modelId
+			currentModels.research?.modelId // <--- Now 'currentModels' is defined
 		))
-	)
-		return;
+	) {
+		return false; // Explicitly return false if cancelled
+	}
 	if (
 		!(await handleSetModel(
 			'fallback',
 			answers.fallbackModel,
-			currentModels.fallback?.modelId
+			currentModels.fallback?.modelId // <--- Now 'currentModels' is defined
 		))
-	)
-		return;
+	) {
+		return false; // Explicitly return false if cancelled
+	}
 
 	if (setupSuccess && setupConfigModified) {
 		console.log(chalk.green.bold('\nModel setup complete!'));
@@ -438,6 +463,7 @@
 			)
 		);
 	}
+	return true; // Indicate setup flow completed (not cancelled)
 	// Let the main command flow continue to display results
 }
 
@@ -1793,30 +1819,19 @@
 	programInstance
 		.command('remove-task')
 		.description('Remove one or more tasks or subtasks permanently')
-		.option(
-<<<<<<< HEAD
+		.description('Remove one or more tasks or subtasks permanently')
+		.option(
 			'-i, --id <ids>',
 			'ID(s) of the task(s) or subtask(s) to remove (e.g., "5", "5.2", or "5,6.1,7")'
-=======
-			'-i, --id <id>',
-			'ID(s) of the task(s) or subtask(s) to remove (e.g., "5" or "5.2" or "5,6,7")'
->>>>>>> e69a47d3
 		)
 		.option('-f, --file <file>', 'Path to the tasks file', 'tasks/tasks.json')
 		.option('-y, --yes', 'Skip confirmation prompt', false)
 		.action(async (options) => {
 			const tasksPath = options.file;
-<<<<<<< HEAD
 			const taskIdsString = options.id;
 
 			if (!taskIdsString) {
 				console.error(chalk.red('Error: Task ID(s) are required'));
-=======
-			const taskIds = options.id;
-
-			if (!taskIds) {
-				console.error(chalk.red('Error: Task ID is required'));
->>>>>>> e69a47d3
 				console.error(
 					chalk.yellow(
 						'Usage: task-master remove-task --id=<taskId1,taskId2...>'
@@ -1836,11 +1851,7 @@
 			}
 
 			try {
-<<<<<<< HEAD
 				// Read data once for checks and confirmation
-=======
-				// Check if the tasks file exists and is valid
->>>>>>> e69a47d3
 				const data = readJSON(tasksPath);
 				if (!data || !data.tasks) {
 					console.error(
@@ -1849,7 +1860,6 @@
 					process.exit(1);
 				}
 
-<<<<<<< HEAD
 				const existingTasksToRemove = [];
 				const nonExistentIds = [];
 				let totalSubtasksToDelete = 0;
@@ -1909,36 +1919,10 @@
 					console.log(
 						chalk.red.bold(
 							`⚠️ WARNING: This will permanently delete the following ${existingTasksToRemove.length} item(s):`
-=======
-				// Split task IDs if comma-separated
-				const taskIdArray = taskIds.split(',').map((id) => id.trim());
-
-				// Validate all task IDs exist before proceeding
-				const invalidTasks = taskIdArray.filter(
-					(id) => !taskExists(data.tasks, id)
-				);
-				if (invalidTasks.length > 0) {
-					console.error(
-						chalk.red(
-							`Error: The following tasks were not found: ${invalidTasks.join(', ')}`
-						)
-					);
-					process.exit(1);
-				}
-
-				// Skip confirmation if --yes flag is provided
-				if (!options.yes) {
-					// Display tasks to be removed
+						)
+					);
 					console.log();
-					console.log(
-						chalk.red.bold(
-							'⚠️ WARNING: This will permanently delete the following tasks:'
->>>>>>> e69a47d3
-						)
-					);
-					console.log();
-
-<<<<<<< HEAD
+
 					existingTasksToRemove.forEach(({ id, task }) => {
 						if (!task) return; // Should not happen due to taskExists check, but safeguard
 						if (task.isSubtask) {
@@ -1983,68 +1967,12 @@
 
 					console.log();
 
-=======
-					for (const taskId of taskIdArray) {
-						const task = findTaskById(data.tasks, taskId);
-
-						if (typeof taskId === 'string' && taskId.includes('.')) {
-							// It's a subtask
-							const [parentId, subtaskId] = taskId.split('.');
-							console.log(chalk.white.bold(`Subtask ${taskId}: ${task.title}`));
-							console.log(
-								chalk.gray(
-									`Parent Task: ${task.parentTask.id} - ${task.parentTask.title}`
-								)
-							);
-						} else {
-							// It's a main task
-							console.log(chalk.white.bold(`Task ${taskId}: ${task.title}`));
-
-							// Show if it has subtasks
-							if (task.subtasks && task.subtasks.length > 0) {
-								console.log(
-									chalk.yellow(
-										`⚠️ This task has ${task.subtasks.length} subtasks that will also be deleted!`
-									)
-								);
-							}
-
-							// Show if other tasks depend on it
-							const dependentTasks = data.tasks.filter(
-								(t) =>
-									t.dependencies &&
-									t.dependencies.includes(parseInt(taskId, 10))
-							);
-
-							if (dependentTasks.length > 0) {
-								console.log(
-									chalk.yellow(
-										`⚠️ Warning: ${dependentTasks.length} other tasks depend on this task!`
-									)
-								);
-								console.log(
-									chalk.yellow('These dependencies will be removed:')
-								);
-								dependentTasks.forEach((t) => {
-									console.log(chalk.yellow(`  - Task ${t.id}: ${t.title}`));
-								});
-							}
-						}
-						console.log();
-					}
-
-					// Prompt for confirmation
->>>>>>> e69a47d3
 					const { confirm } = await inquirer.prompt([
 						{
 							type: 'confirm',
 							name: 'confirm',
 							message: chalk.red.bold(
-<<<<<<< HEAD
 								`Are you sure you want to permanently delete these ${existingTasksToRemove.length} item(s)?`
-=======
-								`Are you sure you want to permanently delete ${taskIdArray.length > 1 ? 'these tasks' : 'this task'}?`
->>>>>>> e69a47d3
 							),
 							default: false
 						}
@@ -2056,7 +1984,6 @@
 					}
 				}
 
-<<<<<<< HEAD
 				const indicator = startLoadingIndicator(
 					`Removing ${existingTasksToRemove.length} task(s)/subtask(s)...`
 				);
@@ -2106,68 +2033,6 @@
 						chalk.yellow(
 							`Note: The following IDs were not found initially and were skipped: ${nonExistentIds.join(', ')}`
 						)
-=======
-				const indicator = startLoadingIndicator('Removing tasks...');
-
-				// Remove each task
-				const results = [];
-				for (const taskId of taskIdArray) {
-					try {
-						const result = await removeTask(tasksPath, taskId);
-						results.push({ taskId, success: true, ...result });
-					} catch (error) {
-						results.push({ taskId, success: false, error: error.message });
-					}
-				}
-
-				stopLoadingIndicator(indicator);
-
-				// Display results
-				const successfulRemovals = results.filter((r) => r.success);
-				const failedRemovals = results.filter((r) => !r.success);
-
-				if (successfulRemovals.length > 0) {
-					console.log(
-						boxen(
-							chalk.green(
-								`Successfully removed ${successfulRemovals.length} task${successfulRemovals.length > 1 ? 's' : ''}`
-							) +
-								'\n\n' +
-								successfulRemovals
-									.map((r) =>
-										chalk.white(
-											`✓ ${r.taskId.includes('.') ? 'Subtask' : 'Task'} ${r.taskId}`
-										)
-									)
-									.join('\n'),
-							{
-								padding: 1,
-								borderColor: 'green',
-								borderStyle: 'round',
-								margin: { top: 1 }
-							}
-						)
-					);
-				}
-
-				if (failedRemovals.length > 0) {
-					console.log(
-						boxen(
-							chalk.red(
-								`Failed to remove ${failedRemovals.length} task${failedRemovals.length > 1 ? 's' : ''}`
-							) +
-								'\n\n' +
-								failedRemovals
-									.map((r) => chalk.white(`✗ ${r.taskId}: ${r.error}`))
-									.join('\n'),
-							{
-								padding: 1,
-								borderColor: 'red',
-								borderStyle: 'round',
-								margin: { top: 1 }
-							}
-						)
->>>>>>> e69a47d3
 					);
 
 					// Exit with error if any removals failed
@@ -2264,15 +2129,33 @@
 				process.exit(1);
 			}
 
-			// --- Handle Interactive Setup ---
-			if (options.setup) {
-				// Assume runInteractiveSetup is defined elsewhere in this file
-				await runInteractiveSetup(projectRoot);
-				// No return here, flow continues to display results below
-			}
-			// --- Handle Direct Set Operations (only if not running setup) ---
-			else {
-				let modelUpdated = false;
+			// Determine the primary action based on flags
+			const isSetup = options.setup;
+			const isSetOperation =
+				options.setMain || options.setResearch || options.setFallback;
+
+			// --- Execute Action ---
+
+			if (isSetup) {
+				// Action 1: Run Interactive Setup
+				console.log(chalk.blue('Starting interactive model setup...')); // Added feedback
+				try {
+					await runInteractiveSetup(projectRoot);
+					// runInteractiveSetup logs its own completion/error messages
+				} catch (setupError) {
+					console.error(
+						chalk.red('\\nInteractive setup failed unexpectedly:'),
+						setupError.message
+					);
+				}
+				// --- IMPORTANT: Exit after setup ---
+				return; // Stop execution here
+			}
+
+			if (isSetOperation) {
+				// Action 2: Perform Direct Set Operations
+				let updateOccurred = false; // Track if any update actually happened
+
 				if (options.setMain) {
 					const result = await setModel('main', options.setMain, {
 						projectRoot,
@@ -2284,13 +2167,13 @@
 					});
 					if (result.success) {
 						console.log(chalk.green(`✅ ${result.data.message}`));
-						if (result.data.warning) {
+						if (result.data.warning)
 							console.log(chalk.yellow(result.data.warning));
-						}
-						modelUpdated = true;
+						updateOccurred = true;
 					} else {
-						console.error(chalk.red(`❌ Error: ${result.error.message}`));
-						// Optionally exit or provide more specific feedback
+						console.error(
+							chalk.red(`❌ Error setting main model: ${result.error.message}`)
+						);
 					}
 				}
 				if (options.setResearch) {
@@ -2304,12 +2187,15 @@
 					});
 					if (result.success) {
 						console.log(chalk.green(`✅ ${result.data.message}`));
-						if (result.data.warning) {
+						if (result.data.warning)
 							console.log(chalk.yellow(result.data.warning));
-						}
-						modelUpdated = true;
+						updateOccurred = true;
 					} else {
-						console.error(chalk.red(`❌ Error: ${result.error.message}`));
+						console.error(
+							chalk.red(
+								`❌ Error setting research model: ${result.error.message}`
+							)
+						);
 					}
 				}
 				if (options.setFallback) {
@@ -2323,42 +2209,47 @@
 					});
 					if (result.success) {
 						console.log(chalk.green(`✅ ${result.data.message}`));
-						if (result.data.warning) {
+						if (result.data.warning)
 							console.log(chalk.yellow(result.data.warning));
-						}
-						modelUpdated = true;
+						updateOccurred = true;
 					} else {
-						console.error(chalk.red(`❌ Error: ${result.error.message}`));
+						console.error(
+							chalk.red(
+								`❌ Error setting fallback model: ${result.error.message}`
+							)
+						);
 					}
 				}
-				// If only set flags were used, we still proceed to display the results
-			}
-			// --- Always Display Status After Setup or Set ---
-
+
+				// Optional: Add a final confirmation if any update occurred
+				if (updateOccurred) {
+					console.log(chalk.blue('\nModel configuration updated.'));
+				} else {
+					console.log(
+						chalk.yellow(
+							'\nNo model configuration changes were made (or errors occurred).'
+						)
+					);
+				}
+
+				// --- IMPORTANT: Exit after set operations ---
+				return; // Stop execution here
+			}
+
+			// Action 3: Display Full Status (Only runs if no setup and no set flags)
+			console.log(chalk.blue('Fetching current model configuration...')); // Added feedback
 			const configResult = await getModelConfiguration({ projectRoot });
-			// Fetch available models *before* displaying config to use for formatting
 			const availableResult = await getAvailableModelsList({ projectRoot });
-			const apiKeyStatusResult = await getApiKeyStatusReport({ projectRoot }); // Fetch API key status
+			const apiKeyStatusResult = await getApiKeyStatusReport({ projectRoot });
 
 			// 1. Display Active Models
 			if (!configResult.success) {
-				// If config is missing AFTER setup attempt, it might indicate an issue saving.
-				if (options.setup && configResult.error?.code === 'CONFIG_MISSING') {
-					console.error(
-						chalk.red(
-							`❌ Error: Configuration file still missing after setup attempt. Check file permissions.`
-						)
-					);
-				} else {
-					console.error(
-						chalk.red(
-							`❌ Error fetching configuration: ${configResult.error.message}`
-						)
-					);
-				}
-				// Attempt to display other info even if config fails
+				console.error(
+					chalk.red(
+						`❌ Error fetching configuration: ${configResult.error.message}`
+					)
+				);
 			} else {
-				// Pass available models list for SWE score formatting
 				displayModelConfiguration(
 					configResult.data,
 					availableResult.data?.models || []
@@ -2378,7 +2269,6 @@
 
 			// 3. Display Other Available Models (Filtered)
 			if (availableResult.success) {
-				// Filter out models that are already actively configured and placeholders
 				const activeIds = configResult.success
 					? [
 							configResult.data.activeModels.main.modelId,
@@ -2387,9 +2277,9 @@
 						].filter(Boolean)
 					: [];
 				const displayableAvailable = availableResult.data.models.filter(
-					(m) => !activeIds.includes(m.modelId) && !m.modelId.startsWith('[') // Exclude placeholders like [ollama-any]
-				);
-				displayAvailableModels(displayableAvailable); // This function now includes the "Next Steps" box
+					(m) => !activeIds.includes(m.modelId) && !m.modelId.startsWith('[')
+				);
+				displayAvailableModels(displayableAvailable);
 			} else {
 				console.error(
 					chalk.yellow(
@@ -2399,7 +2289,7 @@
 			}
 
 			// 4. Conditional Hint if Config File is Missing
-			const configExists = isConfigFilePresent(projectRoot); // Re-check after potential setup/writes
+			const configExists = isConfigFilePresent(projectRoot);
 			if (!configExists) {
 				console.log(
 					chalk.yellow(
@@ -2407,6 +2297,8 @@
 					)
 				);
 			}
+			// --- IMPORTANT: Exit after displaying status ---
+			return; // Stop execution here
 		});
 
 	return programInstance;
