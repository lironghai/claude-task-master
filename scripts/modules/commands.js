/**
 * commands.js
 * Command-line interface for the Task Master CLI
 */

import { program } from 'commander';
import path from 'path';
import chalk from 'chalk';
import boxen from 'boxen';
import fs from 'fs';
import https from 'https';
import http from 'http';
import inquirer from 'inquirer';
import search from '@inquirer/search';
import ora from 'ora'; // Import ora

import {
	log,
	readJSON,
	writeJSON,
	getCurrentTag,
	detectCamelCaseFlags,
	toKebabCase
} from './utils.js';
import {
	parsePRD,
	updateTasks,
	generateTaskFiles,
	setTaskStatus,
	listTasks,
	expandTask,
	expandAllTasks,
	clearSubtasks,
	addTask,
	addSubtask,
	removeSubtask,
	analyzeTaskComplexity,
	updateTaskById,
	updateSubtaskById,
	removeTask,
	findTaskById,
	taskExists,
	moveTask,
	migrateProject,
	setResponseLanguage,
	genDocFromCodePlan,
	generateCodeFromDocumentation,
	handleGenerateDocumentationFromCodeCommand,
	handleGenDocFromCodePlanCommand,
	handleGenCodeFromClassPlanCommand,
	handleGenProjectInitCommand
} from './task-manager.js';

import {
	createTag,
	deleteTag,
	tags,
	useTag,
	renameTag,
	copyTag
} from './task-manager/tag-management.js';

import {
	addDependency,
	removeDependency,
	validateDependenciesCommand,
	fixDependenciesCommand
} from './dependency-manager.js';

import {
	isApiKeySet,
	getDebugFlag,
	getConfig,
	writeConfig,
	ConfigurationError,
	isConfigFilePresent,
	getAvailableModels,
	getBaseUrlForRole,
	getDefaultNumTasks,
	getDefaultSubtasks
} from './config-manager.js';

import { CUSTOM_PROVIDERS } from '../../src/constants/providers.js';

import {
	COMPLEXITY_REPORT_FILE,
	TASKMASTER_TASKS_FILE,
	TASKMASTER_DOCS_DIR
} from '../../src/constants/paths.js';

import { initTaskMaster } from '../../src/task-master.js';

import {
	displayBanner,
	displayHelp,
	displayNextTask,
	displayTaskById,
	displayComplexityReport,
	getStatusWithColor,
	confirmTaskOverwrite,
	startLoadingIndicator,
	stopLoadingIndicator,
	displayModelConfiguration,
	displayAvailableModels,
	displayApiKeyStatus,
	displayAiUsageSummary,
	displayMultipleTasksSummary,
	displayTaggedTasksFYI,
	displayCurrentTagIndicator
} from './ui.js';
import {
	confirmProfilesRemove,
	confirmRemoveAllRemainingProfiles
} from '../../src/ui/confirm.js';
import {
	wouldRemovalLeaveNoProfiles,
	getInstalledProfiles
} from '../../src/utils/profiles.js';

import { initializeProject } from '../init.js';
import {
	getModelConfiguration,
	getAvailableModelsList,
	setModel,
	getApiKeyStatusReport
} from './task-manager/models.js';
import {
	isValidTaskStatus,
	TASK_STATUS_OPTIONS
} from '../../src/constants/task-status.js';
import {
	isValidRulesAction,
	RULES_ACTIONS,
	RULES_SETUP_ACTION
} from '../../src/constants/rules-actions.js';
import { getTaskMasterVersion } from '../../src/utils/getVersion.js';
import { syncTasksToReadme } from './sync-readme.js';
import { generateProjectOutline } from './task-manager/project-outline.js';
import { generateProjectCodeInit } from './task-manager/project-code-init.js';
import { RULE_PROFILES } from '../../src/constants/profiles.js';
import {
	convertAllRulesToProfileRules,
	removeProfileRules,
	isValidProfile,
	getRulesProfile
} from '../../src/utils/rule-transformer.js';
import {
	runInteractiveProfilesSetup,
	generateProfileSummary,
	categorizeProfileResults,
	generateProfileRemovalSummary,
	categorizeRemovalResults
} from '../../src/utils/profiles.js';

/**
 * Runs the interactive setup process for model configuration.
 * @param {string|null} projectRoot - The resolved project root directory.
 */
async function runInteractiveSetup(projectRoot) {
	if (!projectRoot) {
		console.error(
			chalk.red(
				'Error: Could not determine project root for interactive setup.'
			)
		);
		process.exit(1);
	}

	const currentConfigResult = await getModelConfiguration({ projectRoot });
	const currentModels = currentConfigResult.success
		? currentConfigResult.data.activeModels
		: { main: null, research: null, fallback: null };
	// Handle potential config load failure gracefully for the setup flow
	if (
		!currentConfigResult.success &&
		currentConfigResult.error?.code !== 'CONFIG_MISSING'
	) {
		console.warn(
			chalk.yellow(
				`Warning: Could not load current model configuration: ${currentConfigResult.error?.message || 'Unknown error'}. Proceeding with defaults.`
			)
		);
	}

	// Helper function to fetch OpenRouter models (duplicated for CLI context)
	function fetchOpenRouterModelsCLI() {
		return new Promise((resolve) => {
			const options = {
				hostname: 'openrouter.ai',
				path: '/api/v1/models',
				method: 'GET',
				headers: {
					Accept: 'application/json'
				}
			};

			const req = https.request(options, (res) => {
				let data = '';
				res.on('data', (chunk) => {
					data += chunk;
				});
				res.on('end', () => {
					if (res.statusCode === 200) {
						try {
							const parsedData = JSON.parse(data);
							resolve(parsedData.data || []); // Return the array of models
						} catch (e) {
							console.error('Error parsing OpenRouter response:', e);
							resolve(null); // Indicate failure
						}
					} else {
						console.error(
							`OpenRouter API request failed with status code: ${res.statusCode}`
						);
						resolve(null); // Indicate failure
					}
				});
			});

			req.on('error', (e) => {
				console.error('Error fetching OpenRouter models:', e);
				resolve(null); // Indicate failure
			});
			req.end();
		});
	}

	// Helper function to fetch Ollama models (duplicated for CLI context)
	function fetchOllamaModelsCLI(baseURL = 'http://localhost:11434/api') {
		return new Promise((resolve) => {
			try {
				// Parse the base URL to extract hostname, port, and base path
				const url = new URL(baseURL);
				const isHttps = url.protocol === 'https:';
				const port = url.port || (isHttps ? 443 : 80);
				const basePath = url.pathname.endsWith('/')
					? url.pathname.slice(0, -1)
					: url.pathname;

				const options = {
					hostname: url.hostname,
					port: parseInt(port, 10),
					path: `${basePath}/tags`,
					method: 'GET',
					headers: {
						Accept: 'application/json'
					}
				};

				const requestLib = isHttps ? https : http;
				const req = requestLib.request(options, (res) => {
					let data = '';
					res.on('data', (chunk) => {
						data += chunk;
					});
					res.on('end', () => {
						if (res.statusCode === 200) {
							try {
								const parsedData = JSON.parse(data);
								resolve(parsedData.models || []); // Return the array of models
							} catch (e) {
								console.error('Error parsing Ollama response:', e);
								resolve(null); // Indicate failure
							}
						} else {
							console.error(
								`Ollama API request failed with status code: ${res.statusCode}`
							);
							resolve(null); // Indicate failure
						}
					});
				});

				req.on('error', (e) => {
					console.error('Error fetching Ollama models:', e);
					resolve(null); // Indicate failure
				});
				req.end();
			} catch (e) {
				console.error('Error parsing Ollama base URL:', e);
				resolve(null); // Indicate failure
			}
		});
	}

	// Helper to get choices and default index for a role
	const getPromptData = (role, allowNone = false) => {
		const currentModel = currentModels[role]; // Use the fetched data
		const allModelsRaw = getAvailableModels(); // Get all available models

		// Manually group models by provider
		const modelsByProvider = allModelsRaw.reduce((acc, model) => {
			if (!acc[model.provider]) {
				acc[model.provider] = [];
			}
			acc[model.provider].push(model);
			return acc;
		}, {});

		const cancelOption = { name: '⏹ Cancel Model Setup', value: '__CANCEL__' }; // Symbol updated
		const noChangeOption = currentModel?.modelId
			? {
					name: `✔ No change to current ${role} model (${currentModel.modelId})`, // Symbol updated
					value: '__NO_CHANGE__'
				}
			: null;

		// Define custom provider options
		const customProviderOptions = [
			{ name: '* Custom OpenRouter model', value: '__CUSTOM_OPENROUTER__' },
			{ name: '* Custom Ollama model', value: '__CUSTOM_OLLAMA__' },
			{ name: '* Custom Bedrock model', value: '__CUSTOM_BEDROCK__' },
			{ name: '* Custom Azure model', value: '__CUSTOM_AZURE__' },
			{ name: '* Custom Vertex model', value: '__CUSTOM_VERTEX__' }
		];

		let choices = [];
		let defaultIndex = 0; // Default to 'Cancel'

		// Filter and format models allowed for this role using the manually grouped data
		const roleChoices = Object.entries(modelsByProvider)
			.map(([provider, models]) => {
				const providerModels = models
					.filter((m) => m.allowed_roles.includes(role))
					.map((m) => ({
						name: `${provider} / ${m.id} ${
							m.cost_per_1m_tokens
								? chalk.gray(
										`($${m.cost_per_1m_tokens.input.toFixed(2)} input | $${m.cost_per_1m_tokens.output.toFixed(2)} output)`
									)
								: ''
						}`,
						value: { id: m.id, provider },
						short: `${provider}/${m.id}`
					}));
				if (providerModels.length > 0) {
					return [...providerModels];
				}
				return null;
			})
			.filter(Boolean)
			.flat();

		// Find the index of the currently selected model for setting the default
		let currentChoiceIndex = -1;
		if (currentModel?.modelId && currentModel?.provider) {
			currentChoiceIndex = roleChoices.findIndex(
				(choice) =>
					typeof choice.value === 'object' &&
					choice.value.id === currentModel.modelId &&
					choice.value.provider === currentModel.provider
			);
		}

		// Construct final choices list with custom options moved to bottom
		const systemOptions = [];
		if (noChangeOption) {
			systemOptions.push(noChangeOption);
		}
		systemOptions.push(cancelOption);

		const systemLength = systemOptions.length;

		if (allowNone) {
			choices = [
				...systemOptions,
				new inquirer.Separator('\n── Standard Models ──'),
				{ name: '⚪ None (disable)', value: null },
				...roleChoices,
				new inquirer.Separator('\n── Custom Providers ──'),
				...customProviderOptions
			];
			// Adjust default index: System + Sep1 + None (+2)
			const noneOptionIndex = systemLength + 1;
			defaultIndex =
				currentChoiceIndex !== -1
					? currentChoiceIndex + systemLength + 2 // Offset by system options and separators
					: noneOptionIndex; // Default to 'None' if no current model matched
		} else {
			choices = [
				...systemOptions,
				new inquirer.Separator('\n── Standard Models ──'),
				...roleChoices,
				new inquirer.Separator('\n── Custom Providers ──'),
				...customProviderOptions
			];
			// Adjust default index: System + Sep (+1)
			defaultIndex =
				currentChoiceIndex !== -1
					? currentChoiceIndex + systemLength + 1 // Offset by system options and separator
					: noChangeOption
						? 1
						: 0; // Default to 'No Change' if present, else 'Cancel'
		}

		// Ensure defaultIndex is valid within the final choices array length
		if (defaultIndex < 0 || defaultIndex >= choices.length) {
			// If default calculation failed or pointed outside bounds, reset intelligently
			defaultIndex = 0; // Default to 'Cancel'
			console.warn(
				`Warning: Could not determine default model for role '${role}'. Defaulting to 'Cancel'.`
			); // Add warning
		}

		return { choices, default: defaultIndex };
	};

	// --- Generate choices using the helper ---
	const mainPromptData = getPromptData('main');
	const researchPromptData = getPromptData('research');
	const fallbackPromptData = getPromptData('fallback', true); // Allow 'None' for fallback

	// Display helpful intro message
	console.log(chalk.cyan('\n🎯 Interactive Model Setup'));
	console.log(chalk.gray('━'.repeat(50)));
	console.log(chalk.yellow('💡 Navigation tips:'));
	console.log(chalk.gray('   • Type to search and filter options'));
	console.log(chalk.gray('   • Use ↑↓ arrow keys to navigate results'));
	console.log(
		chalk.gray(
			'   • Standard models are listed first, custom providers at bottom'
		)
	);
	console.log(chalk.gray('   • Press Enter to select\n'));

	// Helper function to create search source for models
	const createSearchSource = (choices, defaultValue) => {
		return (searchTerm = '') => {
			const filteredChoices = choices.filter((choice) => {
				if (choice.type === 'separator') return true; // Always show separators
				const searchText = choice.name || '';
				return searchText.toLowerCase().includes(searchTerm.toLowerCase());
			});
			return Promise.resolve(filteredChoices);
		};
	};

	const answers = {};

	// Main model selection
	answers.mainModel = await search({
		message: 'Select the main model for generation/updates:',
		source: createSearchSource(mainPromptData.choices, mainPromptData.default),
		pageSize: 15
	});

	if (answers.mainModel !== '__CANCEL__') {
		// Research model selection
		answers.researchModel = await search({
			message: 'Select the research model:',
			source: createSearchSource(
				researchPromptData.choices,
				researchPromptData.default
			),
			pageSize: 15
		});

		if (answers.researchModel !== '__CANCEL__') {
			// Fallback model selection
			answers.fallbackModel = await search({
				message: 'Select the fallback model (optional):',
				source: createSearchSource(
					fallbackPromptData.choices,
					fallbackPromptData.default
				),
				pageSize: 15
			});
		}
	}

	let setupSuccess = true;
	let setupConfigModified = false;
	const coreOptionsSetup = { projectRoot }; // Pass root for setup actions

	// Helper to handle setting a model (including custom)
	async function handleSetModel(role, selectedValue, currentModelId) {
		if (selectedValue === '__CANCEL__') {
			console.log(
				chalk.yellow(`\nSetup canceled during ${role} model selection.`)
			);
			setupSuccess = false; // Also mark success as false on cancel
			return false; // Indicate cancellation
		}

		// Handle the new 'No Change' option
		if (selectedValue === '__NO_CHANGE__') {
			console.log(chalk.gray(`No change selected for ${role} model.`));
			return true; // Indicate success, continue setup
		}

		let modelIdToSet = null;
		let providerHint = null;
		let isCustomSelection = false;

		if (selectedValue === '__CUSTOM_OPENROUTER__') {
			isCustomSelection = true;
			const { customId } = await inquirer.prompt([
				{
					type: 'input',
					name: 'customId',
					message: `Enter the custom OpenRouter Model ID for the ${role} role:`
				}
			]);
			if (!customId) {
				console.log(chalk.yellow('No custom ID entered. Skipping role.'));
				return true; // Continue setup, but don't set this role
			}
			modelIdToSet = customId;
			providerHint = CUSTOM_PROVIDERS.OPENROUTER;
			// Validate against live OpenRouter list
			const openRouterModels = await fetchOpenRouterModelsCLI();
			if (
				!openRouterModels ||
				!openRouterModels.some((m) => m.id === modelIdToSet)
			) {
				console.error(
					chalk.red(
						`Error: Model ID "${modelIdToSet}" not found in the live OpenRouter model list. Please check the ID.`
					)
				);
				setupSuccess = false;
				return true; // Continue setup, but mark as failed
			}
		} else if (selectedValue === '__CUSTOM_OLLAMA__') {
			isCustomSelection = true;
			const { customId } = await inquirer.prompt([
				{
					type: 'input',
					name: 'customId',
					message: `Enter the custom Ollama Model ID for the ${role} role:`
				}
			]);
			if (!customId) {
				console.log(chalk.yellow('No custom ID entered. Skipping role.'));
				return true; // Continue setup, but don't set this role
			}
			modelIdToSet = customId;
			providerHint = CUSTOM_PROVIDERS.OLLAMA;
			// Get the Ollama base URL from config for this role
			const ollamaBaseURL = getBaseUrlForRole(role, projectRoot);
			// Validate against live Ollama list
			const ollamaModels = await fetchOllamaModelsCLI(ollamaBaseURL);
			if (ollamaModels === null) {
				console.error(
					chalk.red(
						`Error: Unable to connect to Ollama server at ${ollamaBaseURL}. Please ensure Ollama is running and try again.`
					)
				);
				setupSuccess = false;
				return true; // Continue setup, but mark as failed
			} else if (!ollamaModels.some((m) => m.model === modelIdToSet)) {
				console.error(
					chalk.red(
						`Error: Model ID "${modelIdToSet}" not found in the Ollama instance. Please verify the model is pulled and available.`
					)
				);
				console.log(
					chalk.yellow(
						`You can check available models with: curl ${ollamaBaseURL}/tags`
					)
				);
				setupSuccess = false;
				return true; // Continue setup, but mark as failed
			}
		} else if (selectedValue === '__CUSTOM_BEDROCK__') {
			isCustomSelection = true;
			const { customId } = await inquirer.prompt([
				{
					type: 'input',
					name: 'customId',
					message: `Enter the custom Bedrock Model ID for the ${role} role (e.g., anthropic.claude-3-sonnet-20240229-v1:0):`
				}
			]);
			if (!customId) {
				console.log(chalk.yellow('No custom ID entered. Skipping role.'));
				return true; // Continue setup, but don't set this role
			}
			modelIdToSet = customId;
			providerHint = CUSTOM_PROVIDERS.BEDROCK;

			// Check if AWS environment variables exist
			if (
				!process.env.AWS_ACCESS_KEY_ID ||
				!process.env.AWS_SECRET_ACCESS_KEY
			) {
				console.warn(
					chalk.yellow(
						'Warning: AWS_ACCESS_KEY_ID and/or AWS_SECRET_ACCESS_KEY environment variables are missing. Will fallback to system configuration. (ex: aws config files or ec2 instance profiles)'
					)
				);
				setupSuccess = false;
				return true; // Continue setup, but mark as failed
			}

			console.log(
				chalk.blue(
					`Custom Bedrock model "${modelIdToSet}" will be used. No validation performed.`
				)
			);
		} else if (selectedValue === '__CUSTOM_AZURE__') {
			isCustomSelection = true;
			const { customId } = await inquirer.prompt([
				{
					type: 'input',
					name: 'customId',
					message: `Enter the custom Azure OpenAI Model ID for the ${role} role (e.g., gpt-4o):`
				}
			]);
			if (!customId) {
				console.log(chalk.yellow('No custom ID entered. Skipping role.'));
				return true; // Continue setup, but don't set this role
			}
			modelIdToSet = customId;
			providerHint = CUSTOM_PROVIDERS.AZURE;

			// Check if Azure environment variables exist
			if (
				!process.env.AZURE_OPENAI_API_KEY ||
				!process.env.AZURE_OPENAI_ENDPOINT
			) {
				console.error(
					chalk.red(
						'Error: AZURE_OPENAI_API_KEY and/or AZURE_OPENAI_ENDPOINT environment variables are missing. Please set them before using custom Azure models.'
					)
				);
				setupSuccess = false;
				return true; // Continue setup, but mark as failed
			}

			console.log(
				chalk.blue(
					`Custom Azure OpenAI model "${modelIdToSet}" will be used. No validation performed.`
				)
			);
		} else if (selectedValue === '__CUSTOM_VERTEX__') {
			isCustomSelection = true;
			const { customId } = await inquirer.prompt([
				{
					type: 'input',
					name: 'customId',
					message: `Enter the custom Vertex AI Model ID for the ${role} role (e.g., gemini-1.5-pro-002):`
				}
			]);
			if (!customId) {
				console.log(chalk.yellow('No custom ID entered. Skipping role.'));
				return true; // Continue setup, but don't set this role
			}
			modelIdToSet = customId;
			providerHint = CUSTOM_PROVIDERS.VERTEX;

			// Check if Google/Vertex environment variables exist
			if (
				!process.env.GOOGLE_API_KEY &&
				!process.env.GOOGLE_APPLICATION_CREDENTIALS
			) {
				console.error(
					chalk.red(
						'Error: Either GOOGLE_API_KEY or GOOGLE_APPLICATION_CREDENTIALS environment variable is required. Please set one before using custom Vertex models.'
					)
				);
				setupSuccess = false;
				return true; // Continue setup, but mark as failed
			}

			console.log(
				chalk.blue(
					`Custom Vertex AI model "${modelIdToSet}" will be used. No validation performed.`
				)
			);
		} else if (
			selectedValue &&
			typeof selectedValue === 'object' &&
			selectedValue.id
		) {
			// Standard model selected from list
			modelIdToSet = selectedValue.id;
			providerHint = selectedValue.provider; // Provider is known
		} else if (selectedValue === null && role === 'fallback') {
			// Handle disabling fallback
			modelIdToSet = null;
			providerHint = null;
		} else if (selectedValue) {
			console.error(
				chalk.red(
					`Internal Error: Unexpected selection value for ${role}: ${JSON.stringify(selectedValue)}`
				)
			);
			setupSuccess = false;
			return true;
		}

		// Only proceed if there's a change to be made
		if (modelIdToSet !== currentModelId) {
			if (modelIdToSet) {
				// Set a specific model (standard or custom)
				const result = await setModel(role, modelIdToSet, {
					...coreOptionsSetup,
					providerHint // Pass the hint
				});
				if (result.success) {
					console.log(
						chalk.blue(
							`Set ${role} model: ${result.data.provider} / ${result.data.modelId}`
						)
					);
					if (result.data.warning) {
						// Display warning if returned by setModel
						console.log(chalk.yellow(result.data.warning));
					}
					setupConfigModified = true;
				} else {
					console.error(
						chalk.red(
							`Error setting ${role} model: ${result.error?.message || 'Unknown'}`
						)
					);
					setupSuccess = false;
				}
			} else if (role === 'fallback') {
				// Disable fallback model

				const { effectiveConfig } = getConfig(projectRoot);
				if (effectiveConfig?.models?.fallback?.modelId) {
					// Check if it was actually set before clearing
					effectiveConfig.models.fallback = {
						...effectiveConfig.models.fallback,
						provider: undefined,
						modelId: undefined
					};
					if (writeConfig(effectiveConfig, projectRoot)) {
						console.log(chalk.blue('Fallback model disabled.'));
						setupConfigModified = true;
					} else {
						console.error(
							chalk.red('Failed to disable fallback model in config file.')
						);
						setupSuccess = false;
					}
				} else {
					console.log(chalk.blue('Fallback model was already disabled.'));
				}
			}
		}
		return true; // Indicate setup should continue
	}

	// Process answers using the handler
	if (
		!(await handleSetModel(
			'main',
			answers.mainModel,
			currentModels.main?.modelId // <--- Now 'currentModels' is defined
		))
	) {
		return false; // Explicitly return false if cancelled
	}
	if (
		!(await handleSetModel(
			'research',
			answers.researchModel,
			currentModels.research?.modelId // <--- Now 'currentModels' is defined
		))
	) {
		return false; // Explicitly return false if cancelled
	}
	if (
		!(await handleSetModel(
			'fallback',
			answers.fallbackModel,
			currentModels.fallback?.modelId // <--- Now 'currentModels' is defined
		))
	) {
		return false; // Explicitly return false if cancelled
	}

	if (setupSuccess && setupConfigModified) {
		console.log(chalk.green.bold('\nModel setup complete!'));
	} else if (setupSuccess && !setupConfigModified) {
		console.log(chalk.yellow('\nNo changes made to model configuration.'));
	} else if (!setupSuccess) {
		console.error(
			chalk.red(
				'\nErrors occurred during model selection. Please review and try again.'
			)
		);
	}
	return true; // Indicate setup flow completed (not cancelled)
	// Let the main command flow continue to display results
}

/**
 * Configure and register CLI commands
 * @param {Object} program - Commander program instance
 */
function registerCommands(programInstance) {
	// Add global error handler for unknown options
	programInstance.on('option:unknown', function (unknownOption) {
		const commandName = this._name || 'unknown';
		console.error(chalk.red(`Error: Unknown option '${unknownOption}'`));
		console.error(
			chalk.yellow(
				`Run 'task-master ${commandName} --help' to see available options`
			)
		);
		process.exit(1);
	});

	// parse-prd command
	programInstance
		.command('parse-prd')
		.description('Parse a PRD file and generate tasks')
		.argument('[file]', 'Path to the PRD file')
		.option(
			'-i, --input <file>',
			'Path to the PRD file (alternative to positional argument)'
		)
		.option('-o, --output <file>', 'Output file path')
		.option(
			'-n, --num-tasks <number>',
			'Number of tasks to generate',
			getDefaultNumTasks()
		)
		.option('-f, --force', 'Skip confirmation when overwriting existing tasks')
		.option(
			'--append',
			'Append new tasks to existing tasks.json instead of overwriting'
		)
		.option(
			'-r, --research',
			'Use Perplexity AI for research-backed task generation, providing more comprehensive and accurate task breakdown'
		)
		.option('--tag <tag>', 'Specify tag context for task operations')
		.action(async (file, options) => {
			// Initialize TaskMaster
			let taskMaster;
			try {
				const initOptions = {
					prdPath: file || options.input || true
				};
				// Only include tasksPath if output is explicitly specified
				if (options.output) {
					initOptions.tasksPath = options.output;
				}
				taskMaster = initTaskMaster(initOptions);
			} catch (error) {
				console.log(
					boxen(
						`${chalk.white.bold('Parse PRD Help')}\n\n${chalk.cyan('Usage:')}\n  task-master parse-prd <prd-file.txt> [options]\n\n${chalk.cyan('Options:')}\n  -i, --input <file>       Path to the PRD file (alternative to positional argument)\n  -o, --output <file>      Output file path (default: .taskmaster/tasks/tasks.json)\n  -n, --num-tasks <number> Number of tasks to generate (default: 10)\n  -f, --force              Skip confirmation when overwriting existing tasks\n  --append                 Append new tasks to existing tasks.json instead of overwriting\n  -r, --research           Use Perplexity AI for research-backed task generation\n\n${chalk.cyan('Example:')}\n  task-master parse-prd requirements.txt --num-tasks 15\n  task-master parse-prd --input=requirements.txt\n  task-master parse-prd --force\n  task-master parse-prd requirements_v2.txt --append\n  task-master parse-prd requirements.txt --research\n\n${chalk.yellow('Note: This command will:')}\n  1. Look for a PRD file at ${TASKMASTER_DOCS_DIR}/PRD.md by default\n  2. Use the file specified by --input or positional argument if provided\n  3. Generate tasks from the PRD and either:\n     - Overwrite any existing tasks.json file (default)\n     - Append to existing tasks.json if --append is used`,
						{ padding: 1, borderColor: 'blue', borderStyle: 'round' }
					)
				);
				console.error(chalk.red(`\nError: ${error.message}`));
				process.exit(1);
			}

			const numTasks = parseInt(options.numTasks, 10);
			const force = options.force || false;
			const append = options.append || false;
			const research = options.research || false;
			let useForce = force;
			const useAppend = append;

			// Resolve tag using standard pattern
			const tag =
				options.tag || getCurrentTag(taskMaster.getProjectRoot()) || 'master';

			// Show current tag context
			displayCurrentTagIndicator(tag);

			// Helper function to check if there are existing tasks in the target tag and confirm overwrite
			async function confirmOverwriteIfNeeded() {
				// Check if there are existing tasks in the target tag
				let hasExistingTasksInTag = false;
				const tasksPath = taskMaster.getTasksPath();
				if (fs.existsSync(tasksPath)) {
					try {
						// Read the entire file to check if the tag exists
						const existingFileContent = fs.readFileSync(tasksPath, 'utf8');
						const allData = JSON.parse(existingFileContent);

						// Check if the target tag exists and has tasks
						if (
							allData[tag] &&
							Array.isArray(allData[tag].tasks) &&
							allData[tag].tasks.length > 0
						) {
							hasExistingTasksInTag = true;
						}
					} catch (error) {
						// If we can't read the file or parse it, assume no existing tasks in this tag
						hasExistingTasksInTag = false;
					}
				}

				// Only show confirmation if there are existing tasks in the target tag
				if (hasExistingTasksInTag && !useForce && !useAppend) {
					const overwrite = await confirmTaskOverwrite(tasksPath);
					if (!overwrite) {
						log('info', 'Operation cancelled.');
						return false;
					}
					// If user confirms 'y', we should set useForce = true for the parsePRD call
					// Only overwrite if not appending
					useForce = true;
				}
				return true;
			}

			let spinner;

			try {
<<<<<<< HEAD
=======
				if (!inputFile) {
					if (fs.existsSync(defaultPrdPath)) {
						console.log(
							chalk.blue(`Using default PRD file path: ${defaultPrdPath}`)
						);
						if (!(await confirmOverwriteIfNeeded())) return;

						console.log(chalk.blue(`Generating ${numTasks} tasks...`));
						spinner = ora('Parsing PRD and generating tasks...  549\n').start();
						await parsePRD(defaultPrdPath, outputPath, numTasks, {
							append: useAppend, // Changed key from useAppend to append
							force: useForce, // Changed key from useForce to force
							research: research,
							projectRoot: projectRoot,
							tag: tag
						});
						spinner.succeed('Tasks generated successfully!');
						return;
					}

					console.log(
						chalk.yellow(
							`No PRD file specified and default PRD file not found at ${PRD_FILE}.`
						)
					);
					console.log(
						boxen(
							`${chalk.white.bold('Parse PRD Help')}\n\n${chalk.cyan('Usage:')}\n  task-master parse-prd <prd-file.txt> [options]\n\n${chalk.cyan('Options:')}\n  -i, --input <file>       Path to the PRD file (alternative to positional argument)\n  -o, --output <file>      Output file path (default: "${TASKMASTER_TASKS_FILE}")\n  -n, --num-tasks <number> Number of tasks to generate (default: 10)\n  -f, --force              Skip confirmation when overwriting existing tasks\n  --append                 Append new tasks to existing tasks.json instead of overwriting\n  -r, --research           Use Perplexity AI for research-backed task generation\n\n${chalk.cyan('Example:')}\n  task-master parse-prd requirements.txt --num-tasks 15\n  task-master parse-prd --input=requirements.txt\n  task-master parse-prd --force\n  task-master parse-prd requirements_v2.txt --append\n  task-master parse-prd requirements.txt --research\n\n${chalk.yellow('Note: This command will:')}\n  1. Look for a PRD file at ${PRD_FILE} by default\n  2. Use the file specified by --input or positional argument if provided\n  3. Generate tasks from the PRD and either:\n     - Overwrite any existing tasks.json file (default)\n     - Append to existing tasks.json if --append is used`,
							{ padding: 1, borderColor: 'blue', borderStyle: 'round' }
						)
					);
					return;
				}

				if (!fs.existsSync(inputFile)) {
					console.error(
						chalk.red(`Error: Input PRD file not found: ${inputFile}`)
					);
					process.exit(1);
				}

>>>>>>> 9b4fc2ca
				if (!(await confirmOverwriteIfNeeded())) return;

				console.log(chalk.blue(`Parsing PRD file: ${taskMaster.getPrdPath()}`));
				console.log(chalk.blue(`Generating ${numTasks} tasks...`));
				if (append) {
					console.log(chalk.blue('Appending to existing tasks...'));
				}
				if (research) {
					console.log(
						chalk.blue(
							'Using Perplexity AI for research-backed task generation'
						)
					);
				}

<<<<<<< HEAD
				spinner = ora('Parsing PRD and generating tasks...\n').start();
				// Handle case where getTasksPath() returns null
				const outputPath =
					taskMaster.getTasksPath() ||
					path.join(taskMaster.getProjectRoot(), TASKMASTER_TASKS_FILE);
				await parsePRD(taskMaster.getPrdPath(), outputPath, numTasks, {
=======
				spinner = ora('Parsing PRD and generating tasks... 611\n').start();
				await parsePRD(inputFile, outputPath, numTasks, {
>>>>>>> 9b4fc2ca
					append: useAppend,
					force: useForce,
					research: research,
					projectRoot: taskMaster.getProjectRoot(),
					tag: tag
				});
				spinner.succeed('Tasks generated successfully!');
			} catch (error) {
				if (spinner) {
					spinner.fail(`Error parsing PRD: ${error.message}`);
				} else {
					console.error(chalk.red(`Error parsing PRD: ${error.message}`));
				}
				process.exit(1);
			}
		});

	// update command
	programInstance
		.command('update')
		.description(
			'Update multiple tasks with ID >= "from" based on new information or implementation changes'
		)
		.option(
			'-f, --file <file>',
			'Path to the tasks file',
			TASKMASTER_TASKS_FILE
		)
		.option(
			'--from <id>',
			'Task ID to start updating from (tasks with ID >= this value will be updated)',
			'1'
		)
		.option(
			'-p, --prompt <text>',
			'Prompt explaining the changes or new context (required)'
		)
		.option(
			'-r, --research',
			'Use Perplexity AI for research-backed task updates'
		)
		.option('--tag <tag>', 'Specify tag context for task operations')
		.action(async (options) => {
			// Initialize TaskMaster
			const taskMaster = initTaskMaster({
				tasksPath: options.file || true
			});

			const fromId = parseInt(options.from, 10); // Validation happens here
			const prompt = options.prompt;
			const useResearch = options.research || false;

			const tasksPath = taskMaster.getTasksPath();

			// Resolve tag using standard pattern
			const tag =
				options.tag || getCurrentTag(taskMaster.getProjectRoot()) || 'master';

			// Show current tag context
			displayCurrentTagIndicator(tag);

			// Check if there's an 'id' option which is a common mistake (instead of 'from')
			if (
				process.argv.includes('--id') ||
				process.argv.some((arg) => arg.startsWith('--id='))
			) {
				console.error(
					chalk.red('Error: The update command uses --from=<id>, not --id=<id>')
				);
				console.log(chalk.yellow('\nTo update multiple tasks:'));
				console.log(
					`  task-master update --from=${fromId} --prompt="Your prompt here"`
				);
				console.log(
					chalk.yellow(
						'\nTo update a single specific task, use the update-task command instead:'
					)
				);
				console.log(
					`  task-master update-task --id=<id> --prompt="Your prompt here"`
				);
				process.exit(1);
			}

			if (!prompt) {
				console.error(
					chalk.red(
						'Error: --prompt parameter is required. Please provide information about the changes.'
					)
				);
				process.exit(1);
			}

			console.log(
				chalk.blue(
					`Updating tasks from ID >= ${fromId} with prompt: "${prompt}"`
				)
			);
			console.log(chalk.blue(`Tasks file: ${tasksPath}`));

			if (useResearch) {
				console.log(
					chalk.blue('Using Perplexity AI for research-backed task updates')
				);
			}

			// Call core updateTasks, passing context for CLI
			await updateTasks(
				taskMaster.getTasksPath(),
				fromId,
				prompt,
				useResearch,
				{ projectRoot: taskMaster.getProjectRoot(), tag } // Pass context with projectRoot and tag
			);
		});

	// update-task command
	programInstance
		.command('update-task')
		.description(
			'Update a single specific task by ID with new information (use --id parameter)'
		)
		.option(
			'-f, --file <file>',
			'Path to the tasks file',
			TASKMASTER_TASKS_FILE
		)
		.option('-i, --id <id>', 'Task ID to update (required)')
		.option(
			'-p, --prompt <text>',
			'Prompt explaining the changes or new context (required)'
		)
		.option(
			'-r, --research',
			'Use Perplexity AI for research-backed task updates'
		)
		.option(
			'--append',
			'Append timestamped information to task details instead of full update'
		)
		.option('--tag <tag>', 'Specify tag context for task operations')
		.action(async (options) => {
			try {
				// Initialize TaskMaster
				const taskMaster = initTaskMaster({
					tasksPath: options.file || true
				});
				const tasksPath = taskMaster.getTasksPath();

				// Resolve tag using standard pattern
				const tag =
					options.tag || getCurrentTag(taskMaster.getProjectRoot()) || 'master';

				// Show current tag context
				displayCurrentTagIndicator(tag);

				// Validate required parameters
				if (!options.id) {
					console.error(chalk.red('Error: --id parameter is required'));
					console.log(
						chalk.yellow(
							'Usage example: task-master update-task --id=23 --prompt="Update with new information"'
						)
					);
					process.exit(1);
				}

				// Parse the task ID and validate it's a number
				const taskId = parseInt(options.id, 10);
				if (Number.isNaN(taskId) || taskId <= 0) {
					console.error(
						chalk.red(
							`Error: Invalid task ID: ${options.id}. Task ID must be a positive integer.`
						)
					);
					console.log(
						chalk.yellow(
							'Usage example: task-master update-task --id=23 --prompt="Update with new information"'
						)
					);
					process.exit(1);
				}

				if (!options.prompt) {
					console.error(
						chalk.red(
							'Error: --prompt parameter is required. Please provide information about the changes.'
						)
					);
					console.log(
						chalk.yellow(
							'Usage example: task-master update-task --id=23 --prompt="Update with new information"'
						)
					);
					process.exit(1);
				}

				const prompt = options.prompt;
				const useResearch = options.research || false;

				// Validate tasks file exists
				if (!fs.existsSync(tasksPath)) {
					console.error(
						chalk.red(`Error: Tasks file not found at path: ${tasksPath}`)
					);
					if (tasksPath === TASKMASTER_TASKS_FILE) {
						console.log(
							chalk.yellow(
								'Hint: Run task-master init or task-master parse-prd to create tasks.json first'
							)
						);
					} else {
						console.log(
							chalk.yellow(
								`Hint: Check if the file path is correct: ${tasksPath}`
							)
						);
					}
					process.exit(1);
				}

				console.log(
					chalk.blue(`Updating task ${taskId} with prompt: "${prompt}"`)
				);
				console.log(chalk.blue(`Tasks file: ${tasksPath}`));

				if (useResearch) {
					// Verify Perplexity API key exists if using research
					if (!isApiKeySet('perplexity')) {
						console.log(
							chalk.yellow(
								'Warning: PERPLEXITY_API_KEY environment variable is missing. Research-backed updates will not be available.'
							)
						);
						console.log(
							chalk.yellow('Falling back to Claude AI for task update.')
						);
					} else {
						console.log(
							chalk.blue('Using Perplexity AI for research-backed task update')
						);
					}
				}

				const result = await updateTaskById(
					taskMaster.getTasksPath(),
					taskId,
					prompt,
					useResearch,
					{ projectRoot: taskMaster.getProjectRoot(), tag },
					'text',
					options.append || false
				);

				// If the task wasn't updated (e.g., if it was already marked as done)
				if (!result) {
					console.log(
						chalk.yellow(
							'\nTask update was not completed. Review the messages above for details.'
						)
					);
				}
			} catch (error) {
				console.error(chalk.red(`Error: ${error.message}`));

				// Provide more helpful error messages for common issues
				if (
					error.message.includes('task') &&
					error.message.includes('not found')
				) {
					console.log(chalk.yellow('\nTo fix this issue:'));
					console.log(
						'  1. Run task-master list to see all available task IDs'
					);
					console.log('  2. Use a valid task ID with the --id parameter');
				} else if (error.message.includes('API key')) {
					console.log(
						chalk.yellow(
							'\nThis error is related to API keys. Check your environment variables.'
						)
					);
				}

				// Use getDebugFlag getter instead of CONFIG.debug
				if (getDebugFlag()) {
					console.error(error);
				}

				process.exit(1);
			}
		});

	// update-subtask command
	programInstance
		.command('update-subtask')
		.description(
			'Update a subtask by appending additional timestamped information'
		)
		.option(
			'-f, --file <file>',
			'Path to the tasks file',
			TASKMASTER_TASKS_FILE
		)
		.option(
			'-i, --id <id>',
			'Subtask ID to update in format "parentId.subtaskId" (required)'
		)
		.option(
			'-p, --prompt <text>',
			'Prompt explaining what information to add (required)'
		)
		.option('-r, --research', 'Use Perplexity AI for research-backed updates')
		.option('--tag <tag>', 'Specify tag context for task operations')
		.action(async (options) => {
			try {
				// Initialize TaskMaster
				const taskMaster = initTaskMaster({
					tasksPath: options.file || true
				});
				const tasksPath = taskMaster.getTasksPath();

				// Resolve tag using standard pattern
				const tag =
					options.tag || getCurrentTag(taskMaster.getProjectRoot()) || 'master';

				// Show current tag context
				displayCurrentTagIndicator(tag);

				// Validate required parameters
				if (!options.id) {
					console.error(chalk.red('Error: --id parameter is required'));
					console.log(
						chalk.yellow(
							'Usage example: task-master update-subtask --id=5.2 --prompt="Add more details about the API endpoint"'
						)
					);
					process.exit(1);
				}

				// Validate subtask ID format (should contain a dot)
				const subtaskId = options.id;
				if (!subtaskId.includes('.')) {
					console.error(
						chalk.red(
							`Error: Invalid subtask ID format: ${subtaskId}. Subtask ID must be in format "parentId.subtaskId"`
						)
					);
					console.log(
						chalk.yellow(
							'Usage example: task-master update-subtask --id=5.2 --prompt="Add more details about the API endpoint"'
						)
					);
					process.exit(1);
				}

				if (!options.prompt) {
					console.error(
						chalk.red(
							'Error: --prompt parameter is required. Please provide information to add to the subtask.'
						)
					);
					console.log(
						chalk.yellow(
							'Usage example: task-master update-subtask --id=5.2 --prompt="Add more details about the API endpoint"'
						)
					);
					process.exit(1);
				}

				const prompt = options.prompt;
				const useResearch = options.research || false;

				// Validate tasks file exists
				if (!fs.existsSync(tasksPath)) {
					console.error(
						chalk.red(`Error: Tasks file not found at path: ${tasksPath}`)
					);
					if (tasksPath === TASKMASTER_TASKS_FILE) {
						console.log(
							chalk.yellow(
								'Hint: Run task-master init or task-master parse-prd to create tasks.json first'
							)
						);
					} else {
						console.log(
							chalk.yellow(
								`Hint: Check if the file path is correct: ${tasksPath}`
							)
						);
					}
					process.exit(1);
				}

				console.log(
					chalk.blue(`Updating subtask ${subtaskId} with prompt: "${prompt}"`)
				);
				console.log(chalk.blue(`Tasks file: ${tasksPath}`));

				if (useResearch) {
					// Verify Perplexity API key exists if using research
					if (!isApiKeySet('perplexity')) {
						console.log(
							chalk.yellow(
								'Warning: PERPLEXITY_API_KEY environment variable is missing. Research-backed updates will not be available.'
							)
						);
						console.log(
							chalk.yellow('Falling back to Claude AI for subtask update.')
						);
					} else {
						console.log(
							chalk.blue(
								'Using Perplexity AI for research-backed subtask update'
							)
						);
					}
				}

				const result = await updateSubtaskById(
					taskMaster.getTasksPath(),
					subtaskId,
					prompt,
					useResearch,
					{ projectRoot: taskMaster.getProjectRoot(), tag }
				);

				if (!result) {
					console.log(
						chalk.yellow(
							'\nSubtask update was not completed. Review the messages above for details.'
						)
					);
				}
			} catch (error) {
				console.error(chalk.red(`Error: ${error.message}`));

				// Provide more helpful error messages for common issues
				if (
					error.message.includes('subtask') &&
					error.message.includes('not found')
				) {
					console.log(chalk.yellow('\nTo fix this issue:'));
					console.log(
						'  1. Run task-master list --with-subtasks to see all available subtask IDs'
					);
					console.log(
						'  2. Use a valid subtask ID with the --id parameter in format "parentId.subtaskId"'
					);
				} else if (error.message.includes('API key')) {
					console.log(
						chalk.yellow(
							'\nThis error is related to API keys. Check your environment variables.'
						)
					);
				}

				// Use getDebugFlag getter instead of CONFIG.debug
				if (getDebugFlag()) {
					console.error(error);
				}

				process.exit(1);
			}
		});

	// generate command
	programInstance
		.command('generate')
		.description('Generate task files from tasks.json')
		.option(
			'-f, --file <file>',
			'Path to the tasks file',
			TASKMASTER_TASKS_FILE
		)
		.option(
			'-o, --output <dir>',
			'Output directory',
			path.dirname(TASKMASTER_TASKS_FILE)
		)
		.option('--tag <tag>', 'Specify tag context for task operations')
		.action(async (options) => {
			// Initialize TaskMaster
			const taskMaster = initTaskMaster({
				tasksPath: options.file || true
			});

			const outputDir = options.output;
			const tag = options.tag;

			console.log(
				chalk.blue(`Generating task files from: ${taskMaster.getTasksPath()}`)
			);
			console.log(chalk.blue(`Output directory: ${outputDir}`));

			await generateTaskFiles(taskMaster.getTasksPath(), outputDir, {
				projectRoot: taskMaster.getProjectRoot(),
				tag
			});
		});

	// set-status command
	programInstance
		.command('set-status')
		.alias('mark')
		.alias('set')
		.description('Set the status of a task')
		.option(
			'-i, --id <id>',
			'Task ID (can be comma-separated for multiple tasks)'
		)
		.option(
			'-s, --status <status>',
			`New status (one of: ${TASK_STATUS_OPTIONS.join(', ')})`
		)
		.option(
			'-f, --file <file>',
			'Path to the tasks file',
			TASKMASTER_TASKS_FILE
		)
		.option('--tag <tag>', 'Specify tag context for task operations')
		.action(async (options) => {
			// Initialize TaskMaster
			const taskMaster = initTaskMaster({
				tasksPath: options.file || true
			});

			const taskId = options.id;
			const status = options.status;
			const tag = options.tag;

			if (!taskId || !status) {
				console.error(chalk.red('Error: Both --id and --status are required'));
				process.exit(1);
			}

			if (!isValidTaskStatus(status)) {
				console.error(
					chalk.red(
						`Error: Invalid status value: ${status}. Use one of: ${TASK_STATUS_OPTIONS.join(', ')}`
					)
				);

				process.exit(1);
			}

			// Resolve tag using standard pattern and show current tag context
			const resolvedTag =
				tag || getCurrentTag(taskMaster.getProjectRoot()) || 'master';
			displayCurrentTagIndicator(resolvedTag);

			console.log(
				chalk.blue(`Setting status of task(s) ${taskId} to: ${status}`)
			);

			await setTaskStatus(taskMaster.getTasksPath(), taskId, status, {
				projectRoot: taskMaster.getProjectRoot(),
				tag
			});
		});

	// list command
	programInstance
		.command('list')
		.description('List all tasks')
		.option(
			'-f, --file <file>',
			'Path to the tasks file',
			TASKMASTER_TASKS_FILE
		)
		.option(
			'-r, --report <report>',
			'Path to the complexity report file',
			COMPLEXITY_REPORT_FILE
		)
		.option('-s, --status <status>', 'Filter by status')
		.option('--with-subtasks', 'Show subtasks for each task')
		.option('--tag <tag>', 'Specify tag context for task operations')
		.action(async (options) => {
			// Initialize TaskMaster
			const initOptions = {
				tasksPath: options.file || true
			};

			// Only pass complexityReportPath if user provided a custom path
			if (options.report && options.report !== COMPLEXITY_REPORT_FILE) {
				initOptions.complexityReportPath = options.report;
			}

			const taskMaster = initTaskMaster(initOptions);

			const statusFilter = options.status;
			const withSubtasks = options.withSubtasks || false;
			const tag =
				options.tag || getCurrentTag(taskMaster.getProjectRoot()) || 'master';

			// Show current tag context
			displayCurrentTagIndicator(tag);

			console.log(
				chalk.blue(`Listing tasks from: ${taskMaster.getTasksPath()}`)
			);
			if (statusFilter) {
				console.log(chalk.blue(`Filtering by status: ${statusFilter}`));
			}
			if (withSubtasks) {
				console.log(chalk.blue('Including subtasks in listing'));
			}

			await listTasks(
				taskMaster.getTasksPath(),
				statusFilter,
				taskMaster.getComplexityReportPath(),
				withSubtasks,
				'text',
				tag,
				{ projectRoot: taskMaster.getProjectRoot() }
			);
		});

	// expand command
	programInstance
		.command('expand')
		.description('Expand a task into subtasks using AI')
		.option('-i, --id <id>', 'ID of the task to expand')
		.option(
			'-a, --all',
			'Expand all pending tasks based on complexity analysis'
		)
		.option(
			'-n, --num <number>',
			'Number of subtasks to generate (uses complexity analysis by default if available)'
		)
		.option(
			'-r, --research',
			'Enable research-backed generation (e.g., using Perplexity)',
			false
		)
		.option('-p, --prompt <text>', 'Additional context for subtask generation')
		.option('-f, --force', 'Force expansion even if subtasks exist', false) // Ensure force option exists
		.option(
			'--file <file>',
			'Path to the tasks file (relative to project root)',
			TASKMASTER_TASKS_FILE // Allow file override
		) // Allow file override
		.option('--tag <tag>', 'Specify tag context for task operations')
		.action(async (options) => {
			// Initialize TaskMaster
			const taskMaster = initTaskMaster({
				tasksPath: options.file || true
			});
			const tag = options.tag;

			// Show current tag context
			displayCurrentTagIndicator(
				tag || getCurrentTag(taskMaster.getProjectRoot()) || 'master'
			);

			if (options.all) {
				// --- Handle expand --all ---
				console.log(chalk.blue('Expanding all pending tasks...'));
				// Updated call to the refactored expandAllTasks
				try {
					const result = await expandAllTasks(
						taskMaster.getTasksPath(),
						options.num, // Pass num
						options.research, // Pass research flag
						options.prompt, // Pass additional context
						options.force, // Pass force flag
						{ projectRoot: taskMaster.getProjectRoot(), tag } // Pass context with projectRoot and tag
						// outputFormat defaults to 'text' in expandAllTasks for CLI
					);
				} catch (error) {
					console.error(
						chalk.red(`Error expanding all tasks: ${error.message}`)
					);
					process.exit(1);
				}
			} else if (options.id) {
				// --- Handle expand --id <id> (Should be correct from previous refactor) ---
				if (!options.id) {
					console.error(
						chalk.red('Error: Task ID is required unless using --all.')
					);
					process.exit(1);
				}

				console.log(chalk.blue(`Expanding task ${options.id}...`));
				try {
					// Call the refactored expandTask function
					await expandTask(
						taskMaster.getTasksPath(),
						options.id,
						options.num,
						options.research,
						options.prompt,
						{ projectRoot: taskMaster.getProjectRoot(), tag }, // Pass context with projectRoot and tag
						options.force // Pass the force flag down
					);
					// expandTask logs its own success/failure for single task
				} catch (error) {
					console.error(
						chalk.red(`Error expanding task ${options.id}: ${error.message}`)
					);
					process.exit(1);
				}
			} else {
				console.error(
					chalk.red('Error: You must specify either a task ID (--id) or --all.')
				);
				programInstance.help(); // Show help
			}
		});

	// analyze-complexity command
	programInstance
		.command('analyze-complexity')
		.description(
			`Analyze tasks and generate expansion recommendations${chalk.reset('')}`
		)
		.option('-o, --output <file>', 'Output file path for the report')
		.option(
			'-m, --model <model>',
			'LLM model to use for analysis (defaults to configured model)'
		)
		.option(
			'-t, --threshold <number>',
			'Minimum complexity score to recommend expansion (1-10)',
			'5'
		)
		.option(
			'-f, --file <file>',
			'Path to the tasks file',
			TASKMASTER_TASKS_FILE
		)
		.option(
			'-r, --research',
			'Use Perplexity AI for research-backed complexity analysis'
		)
		.option(
			'-i, --id <ids>',
			'Comma-separated list of specific task IDs to analyze (e.g., "1,3,5")'
		)
		.option('--from <id>', 'Starting task ID in a range to analyze')
		.option('--to <id>', 'Ending task ID in a range to analyze')
		.option('--tag <tag>', 'Specify tag context for task operations')
		.action(async (options) => {
			// Initialize TaskMaster
			const initOptions = {
				tasksPath: options.file || true // Tasks file is required to analyze
			};
			// Only include complexityReportPath if output is explicitly specified
			if (options.output) {
				initOptions.complexityReportPath = options.output;
			}
			const taskMaster = initTaskMaster(initOptions);

			const tag = options.tag;
			const modelOverride = options.model;
			const thresholdScore = parseFloat(options.threshold);
			const useResearch = options.research || false;

			// Use the provided tag, or the current active tag, or default to 'master'
			const targetTag =
				tag || getCurrentTag(taskMaster.getProjectRoot()) || 'master';

			// Show current tag context
			displayCurrentTagIndicator(targetTag);

			// Tag-aware output file naming: master -> task-complexity-report.json, other tags -> task-complexity-report_tagname.json
			const baseOutputPath =
				taskMaster.getComplexityReportPath() ||
				path.join(taskMaster.getProjectRoot(), COMPLEXITY_REPORT_FILE);
			const outputPath =
				options.output === COMPLEXITY_REPORT_FILE && targetTag !== 'master'
					? baseOutputPath.replace('.json', `_${targetTag}.json`)
					: options.output || baseOutputPath;

			console.log(
				chalk.blue(
					`Analyzing task complexity from: ${taskMaster.getTasksPath()}`
				)
			);
			console.log(chalk.blue(`Output report will be saved to: ${outputPath}`));

			if (options.id) {
				console.log(chalk.blue(`Analyzing specific task IDs: ${options.id}`));
			} else if (options.from || options.to) {
				const fromStr = options.from ? options.from : 'first';
				const toStr = options.to ? options.to : 'last';
				console.log(
					chalk.blue(`Analyzing tasks in range: ${fromStr} to ${toStr}`)
				);
			}

			if (useResearch) {
				console.log(
					chalk.blue(
						'Using Perplexity AI for research-backed complexity analysis'
					)
				);
			}

			// Update options with tag-aware output path and context
			const updatedOptions = {
				...options,
				output: outputPath,
				tag: targetTag,
				projectRoot: taskMaster.getProjectRoot(),
				file: taskMaster.getTasksPath()
			};

			await analyzeTaskComplexity(updatedOptions);
		});

	// system-info command
	programInstance
		.command('system-info')
		.alias('sysinfo')
		.description('获取当前系统的详细信息，包括平台、版本和环境配置')
		.action(async (options) => {
			try {
				const { getSystemInfo } = await import('./task-manager/system-info.js');
				
				const context = {
					mcpLog: {
						info: (msg) => console.log(chalk.blue('INFO:'), msg),
						debug: (msg) => console.log(chalk.gray('DEBUG:'), msg),
						error: (msg) => console.error(chalk.red('ERROR:'), msg)
					}
				};
				
				const result = await getSystemInfo({}, context, 'text');
				
			} catch (error) {
				console.error(chalk.red('获取系统信息时发生错误:'), error.message);
				process.exit(1);
			}
		});

	// research command
	programInstance
		.command('research')
		.description('Perform AI-powered research queries with project context')
		.argument('[prompt]', 'Research prompt to investigate')
		.option('--file <file>', 'Path to the tasks file')
		.option(
			'-i, --id <ids>',
			'Comma-separated task/subtask IDs to include as context (e.g., "15,16.2")'
		)
		.option(
			'-f, --files <paths>',
			'Comma-separated file paths to include as context'
		)
		.option(
			'-c, --context <text>',
			'Additional custom context to include in the research prompt'
		)
		.option(
			'-t, --tree',
			'Include project file tree structure in the research context'
		)
		.option(
			'-s, --save <file>',
			'Save research results to the specified task/subtask(s)'
		)
		.option(
			'-d, --detail <level>',
			'Output detail level: low, medium, high',
			'medium'
		)
		.option(
			'--save-to <id>',
			'Automatically save research results to specified task/subtask ID (e.g., "15" or "15.2")'
		)
		.option(
			'--save-file',
			'Save research results to .taskmaster/docs/research/ directory'
		)
		.option('--tag <tag>', 'Specify tag context for task operations')
		.action(async (prompt, options) => {
			// Initialize TaskMaster
			const taskMaster = initTaskMaster({
				tasksPath: options.file || true
			});

			// Parameter validation
			if (!prompt || typeof prompt !== 'string' || prompt.trim().length === 0) {
				console.error(
					chalk.red('Error: Research prompt is required and cannot be empty')
				);
				showResearchHelp();
				process.exit(1);
			}

			// Validate detail level
			const validDetailLevels = ['low', 'medium', 'high'];
			if (
				options.detail &&
				!validDetailLevels.includes(options.detail.toLowerCase())
			) {
				console.error(
					chalk.red(
						`Error: Detail level must be one of: ${validDetailLevels.join(', ')}`
					)
				);
				process.exit(1);
			}

			// Validate and parse task IDs if provided
			let taskIds = [];
			if (options.id) {
				try {
					taskIds = options.id.split(',').map((id) => {
						const trimmedId = id.trim();
						// Support both task IDs (e.g., "15") and subtask IDs (e.g., "15.2")
						if (!/^\d+(\.\d+)?$/.test(trimmedId)) {
							throw new Error(
								`Invalid task ID format: "${trimmedId}". Expected format: "15" or "15.2"`
							);
						}
						return trimmedId;
					});
				} catch (error) {
					console.error(chalk.red(`Error parsing task IDs: ${error.message}`));
					process.exit(1);
				}
			}

			// Validate and parse file paths if provided
			let filePaths = [];
			if (options.files) {
				try {
					filePaths = options.files.split(',').map((filePath) => {
						const trimmedPath = filePath.trim();
						if (trimmedPath.length === 0) {
							throw new Error('Empty file path provided');
						}
						return trimmedPath;
					});
				} catch (error) {
					console.error(
						chalk.red(`Error parsing file paths: ${error.message}`)
					);
					process.exit(1);
				}
			}

			// Validate save-to option if provided
			if (options.saveTo) {
				const saveToId = options.saveTo.trim();
				if (saveToId.length === 0) {
					console.error(chalk.red('Error: Save-to ID cannot be empty'));
					process.exit(1);
				}
				// Validate ID format: number or number.number
				if (!/^\d+(\.\d+)?$/.test(saveToId)) {
					console.error(
						chalk.red(
							'Error: Save-to ID must be in format "15" for task or "15.2" for subtask'
						)
					);
					process.exit(1);
				}
			}

			// Validate save option if provided (legacy file save)
			if (options.save) {
				const saveTarget = options.save.trim();
				if (saveTarget.length === 0) {
					console.error(chalk.red('Error: Save target cannot be empty'));
					process.exit(1);
				}
				// Check if it's a valid file path (basic validation)
				if (saveTarget.includes('..') || saveTarget.startsWith('/')) {
					console.error(
						chalk.red(
							'Error: Save path must be relative and cannot contain ".."'
						)
					);
					process.exit(1);
				}
			}

			const tag =
				options.tag || getCurrentTag(taskMaster.getProjectRoot()) || 'master';

			// Show current tag context
			displayCurrentTagIndicator(tag);

			// Validate tasks file exists if task IDs are specified
			if (taskIds.length > 0) {
				try {
					const tasksData = readJSON(
						taskMaster.getTasksPath(),
						taskMaster.getProjectRoot(),
						tag
					);
					if (!tasksData || !tasksData.tasks) {
						console.error(
							chalk.red(
								`Error: No valid tasks found in ${taskMaster.getTasksPath()} for tag '${tag}'`
							)
						);
						process.exit(1);
					}
				} catch (error) {
					console.error(
						chalk.red(`Error reading tasks file: ${error.message}`)
					);
					process.exit(1);
				}
			}

			// Validate file paths exist if specified
			if (filePaths.length > 0) {
				for (const filePath of filePaths) {
					const fullPath = path.isAbsolute(filePath)
						? filePath
						: path.join(taskMaster.getProjectRoot(), filePath);
					if (!fs.existsSync(fullPath)) {
						console.error(chalk.red(`Error: File not found: ${filePath}`));
						process.exit(1);
					}
				}
			}

			// Create validated parameters object
			const validatedParams = {
				prompt: prompt.trim(),
				taskIds: taskIds,
				filePaths: filePaths,
				customContext: options.context ? options.context.trim() : null,
				includeProjectTree: !!options.tree,
				saveTarget: options.save ? options.save.trim() : null,
				saveToId: options.saveTo ? options.saveTo.trim() : null,
				allowFollowUp: true, // Always allow follow-up in CLI
				detailLevel: options.detail ? options.detail.toLowerCase() : 'medium',
				tasksPath: taskMaster.getTasksPath(),
				projectRoot: taskMaster.getProjectRoot()
			};

			// Display what we're about to do
			console.log(chalk.blue(`Researching: "${validatedParams.prompt}"`));

			if (validatedParams.taskIds.length > 0) {
				console.log(
					chalk.gray(`Task context: ${validatedParams.taskIds.join(', ')}`)
				);
			}

			if (validatedParams.filePaths.length > 0) {
				console.log(
					chalk.gray(`File context: ${validatedParams.filePaths.join(', ')}`)
				);
			}

			if (validatedParams.customContext) {
				console.log(
					chalk.gray(
						`Custom context: ${validatedParams.customContext.substring(0, 50)}${validatedParams.customContext.length > 50 ? '...' : ''}`
					)
				);
			}

			if (validatedParams.includeProjectTree) {
				console.log(chalk.gray('Including project file tree'));
			}

			console.log(chalk.gray(`Detail level: ${validatedParams.detailLevel}`));

			try {
				// Import the research function
				const { performResearch } = await import('./task-manager/research.js');

				// Prepare research options
				const researchOptions = {
					taskIds: validatedParams.taskIds,
					filePaths: validatedParams.filePaths,
					customContext: validatedParams.customContext || '',
					includeProjectTree: validatedParams.includeProjectTree,
					detailLevel: validatedParams.detailLevel,
					projectRoot: validatedParams.projectRoot,
					saveToFile: !!options.saveFile,
					tag: tag
				};

				// Execute research
				const result = await performResearch(
					validatedParams.prompt,
					researchOptions,
					{
						commandName: 'research',
						outputType: 'cli',
						tag: tag
					},
					'text',
					validatedParams.allowFollowUp // Pass follow-up flag
				);

				// Auto-save to task/subtask if requested and no interactive save occurred
				if (validatedParams.saveToId && !result.interactiveSaveOccurred) {
					try {
						const isSubtask = validatedParams.saveToId.includes('.');

						// Format research content for saving
						const researchContent = `## Research Query: ${validatedParams.prompt}

**Detail Level:** ${result.detailLevel}
**Context Size:** ${result.contextSize} characters
**Timestamp:** ${new Date().toLocaleDateString()} ${new Date().toLocaleTimeString()}

### Results

${result.result}`;

						if (isSubtask) {
							// Save to subtask
							const { updateSubtaskById } = await import(
								'./task-manager/update-subtask-by-id.js'
							);

							await updateSubtaskById(
								validatedParams.tasksPath,
								validatedParams.saveToId,
								researchContent,
								false, // useResearch = false for simple append
								{
									commandName: 'research-save',
									outputType: 'cli',
									projectRoot: validatedParams.projectRoot,
									tag: tag
								},
								'text'
							);

							console.log(
								chalk.green(
									`✅ Research saved to subtask ${validatedParams.saveToId}`
								)
							);
						} else {
							// Save to task
							const updateTaskById = (
								await import('./task-manager/update-task-by-id.js')
							).default;

							const taskIdNum = parseInt(validatedParams.saveToId, 10);
							await updateTaskById(
								validatedParams.tasksPath,
								taskIdNum,
								researchContent,
								false, // useResearch = false for simple append
								{
									commandName: 'research-save',
									outputType: 'cli',
									projectRoot: validatedParams.projectRoot,
									tag: tag
								},
								'text',
								true // appendMode = true
							);

							console.log(
								chalk.green(
									`✅ Research saved to task ${validatedParams.saveToId}`
								)
							);
						}
					} catch (saveError) {
						console.log(
							chalk.red(`❌ Error saving to task/subtask: ${saveError.message}`)
						);
					}
				}

				// Save results to file if requested (legacy)
				if (validatedParams.saveTarget) {
					const saveContent = `# Research Query: ${validatedParams.prompt}

**Detail Level:** ${result.detailLevel}
**Context Size:** ${result.contextSize} characters
**Timestamp:** ${new Date().toISOString()}

## Results

${result.result}
`;

					fs.writeFileSync(validatedParams.saveTarget, saveContent, 'utf-8');
					console.log(
						chalk.green(`\n💾 Results saved to: ${validatedParams.saveTarget}`)
					);
				}
			} catch (error) {
				console.error(chalk.red(`\n❌ Research failed: ${error.message}`));
				process.exit(1);
			}
		});

	// clear-subtasks command
	programInstance
		.command('clear-subtasks')
		.description('Clear subtasks from specified tasks')
		.option(
			'-f, --file <file>',
			'Path to the tasks file',
			TASKMASTER_TASKS_FILE
		)
		.option(
			'-i, --id <ids>',
			'Task IDs (comma-separated) to clear subtasks from'
		)
		.option('--all', 'Clear subtasks from all tasks')
		.option('--tag <tag>', 'Specify tag context for task operations')
		.action(async (options) => {
			const taskIds = options.id;
			const all = options.all;
			const tag = options.tag;

			// Initialize TaskMaster
			const taskMaster = initTaskMaster({
				tasksPath: options.file || true
			});

			// Show current tag context
			displayCurrentTagIndicator(
				tag || getCurrentTag(taskMaster.getProjectRoot()) || 'master'
			);

			if (!taskIds && !all) {
				console.error(
					chalk.red(
						'Error: Please specify task IDs with --id=<ids> or use --all to clear all tasks'
					)
				);
				process.exit(1);
			}

			if (all) {
				// If --all is specified, get all task IDs
				const data = readJSON(
					taskMaster.getTasksPath(),
					taskMaster.getProjectRoot(),
					tag
				);
				if (!data || !data.tasks) {
					console.error(chalk.red('Error: No valid tasks found'));
					process.exit(1);
				}
				const allIds = data.tasks.map((t) => t.id).join(',');
				clearSubtasks(taskMaster.getTasksPath(), allIds, {
					projectRoot: taskMaster.getProjectRoot(),
					tag
				});
			} else {
				clearSubtasks(taskMaster.getTasksPath(), taskIds, {
					projectRoot: taskMaster.getProjectRoot(),
					tag
				});
			}
		});

	// add-task command
	programInstance
		.command('add-task')
		.description('Add a new task using AI, optionally providing manual details')
		.option(
			'-f, --file <file>',
			'Path to the tasks file',
			TASKMASTER_TASKS_FILE
		)
		.option(
			'-p, --prompt <prompt>',
			'Description of the task to add (required if not using manual fields)'
		)
		.option('-t, --title <title>', 'Task title (for manual task creation)')
		.option(
			'-d, --description <description>',
			'Task description (for manual task creation)'
		)
		.option(
			'--details <details>',
			'Implementation details (for manual task creation)'
		)
		.option(
			'--dependencies <dependencies>',
			'Comma-separated list of task IDs this task depends on'
		)
		.option(
			'--priority <priority>',
			'Task priority (high, medium, low)',
			'medium'
		)
		.option(
			'-r, --research',
			'Whether to use research capabilities for task creation'
		)
		.option('--tag <tag>', 'Specify tag context for task operations')
		.action(async (options) => {
			const isManualCreation = options.title && options.description;

			// Validate that either prompt or title+description are provided
			if (!options.prompt && !isManualCreation) {
				console.error(
					chalk.red(
						'Error: Either --prompt or both --title and --description must be provided'
					)
				);
				process.exit(1);
			}

			const tasksPath = options.file || TASKMASTER_TASKS_FILE;

			if (!fs.existsSync(tasksPath)) {
				console.error(
					`❌ No tasks.json file found. Please run "task-master init" or create a tasks.json file at ${TASKMASTER_TASKS_FILE}`
				);
				process.exit(1);
			}

			// Correctly determine projectRoot
			// Initialize TaskMaster
			const taskMaster = initTaskMaster({
				tasksPath: options.file || true
			});

			const projectRoot = taskMaster.getProjectRoot();

			// Show current tag context
			displayCurrentTagIndicator(
				options.tag || getCurrentTag(taskMaster.getProjectRoot()) || 'master'
			);

			let manualTaskData = null;
			if (isManualCreation) {
				manualTaskData = {
					title: options.title,
					description: options.description,
					details: options.details || '',
					testStrategy: options.testStrategy || ''
				};
				// Restore specific logging for manual creation
				console.log(
					chalk.blue(`Creating task manually with title: "${options.title}"`)
				);
			} else {
				// Restore specific logging for AI creation
				console.log(
					chalk.blue(`Creating task with AI using prompt: "${options.prompt}"`)
				);
			}

			// Log dependencies and priority if provided (restored)
			const dependenciesArray = options.dependencies
				? options.dependencies.split(',').map((id) => id.trim())
				: [];
			if (dependenciesArray.length > 0) {
				console.log(
					chalk.blue(`Dependencies: [${dependenciesArray.join(', ')}]`)
				);
			}
			if (options.priority) {
				console.log(chalk.blue(`Priority: ${options.priority}`));
			}

			const context = {
				projectRoot,
				tag: options.tag,
				commandName: 'add-task',
				outputType: 'cli'
			};

			try {
				const { newTaskId, telemetryData } = await addTask(
					taskMaster.getTasksPath(),
					options.prompt,
					dependenciesArray,
					options.priority,
					context,
					'text',
					manualTaskData,
					options.research
				);

				// addTask handles detailed CLI success logging AND telemetry display when outputFormat is 'text'
				// No need to call displayAiUsageSummary here anymore.
			} catch (error) {
				console.error(chalk.red(`Error adding task: ${error.message}`));
				if (error.details) {
					console.error(chalk.red(error.details));
				}
				process.exit(1);
			}
		});

	// next command
	programInstance
		.command('next')
		.description(
			`Show the next task to work on based on dependencies and status${chalk.reset('')}`
		)
		.option(
			'-f, --file <file>',
			'Path to the tasks file',
			TASKMASTER_TASKS_FILE
		)
		.option(
			'-r, --report <report>',
			'Path to the complexity report file',
			COMPLEXITY_REPORT_FILE
		)
		.option('--tag <tag>', 'Specify tag context for task operations')
		.action(async (options) => {
			const tag = options.tag;

			// Initialize TaskMaster
			const taskMaster = initTaskMaster({
				tasksPath: options.file || true
			});

			// Show current tag context
			displayCurrentTagIndicator(
				tag || getCurrentTag(taskMaster.getProjectRoot()) || 'master'
			);

			await displayNextTask(
				taskMaster.getTasksPath(),
				taskMaster.getComplexityReportPath(),
				{ projectRoot: taskMaster.getProjectRoot(), tag }
			);
		});

	// show command
	programInstance
		.command('show')
		.description(
			`Display detailed information about one or more tasks${chalk.reset('')}`
		)
		.argument('[id]', 'Task ID(s) to show (comma-separated for multiple)')
		.option(
			'-i, --id <id>',
			'Task ID(s) to show (comma-separated for multiple)'
		)
		.option('-s, --status <status>', 'Filter subtasks by status')
		.option(
			'-f, --file <file>',
			'Path to the tasks file',
			TASKMASTER_TASKS_FILE
		)
		.option(
			'-r, --report <report>',
			'Path to the complexity report file',
			COMPLEXITY_REPORT_FILE
		)
		.option('--tag <tag>', 'Specify tag context for task operations')
		.action(async (taskId, options) => {
			// Initialize TaskMaster
			const taskMaster = initTaskMaster({
				tasksPath: options.file || true,
				complexityReportPath: options.report || false
			});

			const idArg = taskId || options.id;
			const statusFilter = options.status;
			const tag = options.tag;

			// Show current tag context
			displayCurrentTagIndicator(
				tag || getCurrentTag(taskMaster.getProjectRoot()) || 'master'
			);

			if (!idArg) {
				console.error(chalk.red('Error: Please provide a task ID'));
				process.exit(1);
			}

			// Check if multiple IDs are provided (comma-separated)
			const taskIds = idArg
				.split(',')
				.map((id) => id.trim())
				.filter((id) => id.length > 0);

			if (taskIds.length > 1) {
				// Multiple tasks - use compact summary view with interactive drill-down
				await displayMultipleTasksSummary(
					taskMaster.getTasksPath(),
					taskIds,
					taskMaster.getComplexityReportPath(),
					statusFilter,
					{ projectRoot: taskMaster.getProjectRoot(), tag }
				);
			} else {
				// Single task - use detailed view
				await displayTaskById(
					taskMaster.getTasksPath(),
					taskIds[0],
					taskMaster.getComplexityReportPath(),
					statusFilter,
					tag,
					{ projectRoot: taskMaster.getProjectRoot() }
				);
			}
		});

	// add-dependency command
	programInstance
		.command('add-dependency')
		.description('Add a dependency to a task')
		.option('-i, --id <id>', 'Task ID to add dependency to')
		.option('-d, --depends-on <id>', 'Task ID that will become a dependency')
		.option(
			'-f, --file <file>',
			'Path to the tasks file',
			TASKMASTER_TASKS_FILE
		)
		.option('--tag <tag>', 'Specify tag context for task operations')
		.action(async (options) => {
			// Initialize TaskMaster
			const taskMaster = initTaskMaster({
				tasksPath: options.file || true
			});

			const taskId = options.id;
			const dependencyId = options.dependsOn;

			// Resolve tag using standard pattern
			const tag =
				options.tag || getCurrentTag(taskMaster.getProjectRoot()) || 'master';

			// Show current tag context
			displayCurrentTagIndicator(tag);

			if (!taskId || !dependencyId) {
				console.error(
					chalk.red('Error: Both --id and --depends-on are required')
				);
				process.exit(1);
			}

			// Handle subtask IDs correctly by preserving the string format for IDs containing dots
			// Only use parseInt for simple numeric IDs
			const formattedTaskId = taskId.includes('.')
				? taskId
				: parseInt(taskId, 10);
			const formattedDependencyId = dependencyId.includes('.')
				? dependencyId
				: parseInt(dependencyId, 10);

			await addDependency(
				taskMaster.getTasksPath(),
				formattedTaskId,
				formattedDependencyId,
				{
					projectRoot: taskMaster.getProjectRoot(),
					tag
				}
			);
		});

	// remove-dependency command
	programInstance
		.command('remove-dependency')
		.description('Remove a dependency from a task')
		.option('-i, --id <id>', 'Task ID to remove dependency from')
		.option('-d, --depends-on <id>', 'Task ID to remove as a dependency')
		.option(
			'-f, --file <file>',
			'Path to the tasks file',
			TASKMASTER_TASKS_FILE
		)
		.option('--tag <tag>', 'Specify tag context for task operations')
		.action(async (options) => {
			// Initialize TaskMaster
			const taskMaster = initTaskMaster({
				tasksPath: options.file || true
			});

			const taskId = options.id;
			const dependencyId = options.dependsOn;

			// Resolve tag using standard pattern
			const tag =
				options.tag || getCurrentTag(taskMaster.getProjectRoot()) || 'master';

			// Show current tag context
			displayCurrentTagIndicator(tag);

			if (!taskId || !dependencyId) {
				console.error(
					chalk.red('Error: Both --id and --depends-on are required')
				);
				process.exit(1);
			}

			// Handle subtask IDs correctly by preserving the string format for IDs containing dots
			// Only use parseInt for simple numeric IDs
			const formattedTaskId = taskId.includes('.')
				? taskId
				: parseInt(taskId, 10);
			const formattedDependencyId = dependencyId.includes('.')
				? dependencyId
				: parseInt(dependencyId, 10);

			await removeDependency(
				taskMaster.getTasksPath(),
				formattedTaskId,
				formattedDependencyId,
				{
					projectRoot: taskMaster.getProjectRoot(),
					tag
				}
			);
		});

	// validate-dependencies command
	programInstance
		.command('validate-dependencies')
		.description(
			`Identify invalid dependencies without fixing them${chalk.reset('')}`
		)
		.option(
			'-f, --file <file>',
			'Path to the tasks file',
			TASKMASTER_TASKS_FILE
		)
		.option('--tag <tag>', 'Specify tag context for task operations')
		.action(async (options) => {
			// Initialize TaskMaster
			const taskMaster = initTaskMaster({
				tasksPath: options.file || true
			});

			// Resolve tag using standard pattern
			const tag =
				options.tag || getCurrentTag(taskMaster.getProjectRoot()) || 'master';

			// Show current tag context
			displayCurrentTagIndicator(tag);

			await validateDependenciesCommand(taskMaster.getTasksPath(), {
				context: { projectRoot: taskMaster.getProjectRoot(), tag }
			});
		});

	// fix-dependencies command
	programInstance
		.command('fix-dependencies')
		.description(`Fix invalid dependencies automatically${chalk.reset('')}`)
		.option(
			'-f, --file <file>',
			'Path to the tasks file',
			TASKMASTER_TASKS_FILE
		)
		.option('--tag <tag>', 'Specify tag context for task operations')
		.action(async (options) => {
			// Initialize TaskMaster
			const taskMaster = initTaskMaster({
				tasksPath: options.file || true
			});

			// Resolve tag using standard pattern
			const tag =
				options.tag || getCurrentTag(taskMaster.getProjectRoot()) || 'master';

			// Show current tag context
			displayCurrentTagIndicator(tag);

			await fixDependenciesCommand(taskMaster.getTasksPath(), {
				context: { projectRoot: taskMaster.getProjectRoot(), tag }
			});
		});

	// complexity-report command
	programInstance
		.command('complexity-report')
		.description(`Display the complexity analysis report${chalk.reset('')}`)
		.option(
			'-f, --file <file>',
			'Path to the report file',
			COMPLEXITY_REPORT_FILE
		)
		.option('--tag <tag>', 'Specify tag context for task operations')
		.action(async (options) => {
			// Initialize TaskMaster
			const taskMaster = initTaskMaster({
				complexityReportPath: options.file || true
			});

			// Use the provided tag, or the current active tag, or default to 'master'
			const targetTag =
				options.tag || getCurrentTag(taskMaster.getProjectRoot()) || 'master';

			// Show current tag context
			displayCurrentTagIndicator(targetTag);

			// Tag-aware report file naming: master -> task-complexity-report.json, other tags -> task-complexity-report_tagname.json
			const baseReportPath = taskMaster.getComplexityReportPath();
			const reportPath =
				options.file === COMPLEXITY_REPORT_FILE && targetTag !== 'master'
					? baseReportPath.replace('.json', `_${targetTag}.json`)
					: baseReportPath;

			await displayComplexityReport(reportPath);
		});

	// add-subtask command
	programInstance
		.command('add-subtask')
		.description('Add a subtask to an existing task')
		.option(
			'-f, --file <file>',
			'Path to the tasks file',
			TASKMASTER_TASKS_FILE
		)
		.option('-p, --parent <id>', 'Parent task ID (required)')
		.option('-i, --task-id <id>', 'Existing task ID to convert to subtask')
		.option(
			'-t, --title <title>',
			'Title for the new subtask (when creating a new subtask)'
		)
		.option('-d, --description <text>', 'Description for the new subtask')
		.option('--details <text>', 'Implementation details for the new subtask')
		.option(
			'--dependencies <ids>',
			'Comma-separated list of dependency IDs for the new subtask'
		)
		.option('-s, --status <status>', 'Status for the new subtask', 'pending')
		.option('--skip-generate', 'Skip regenerating task files')
		.option('--tag <tag>', 'Specify tag context for task operations')
		.action(async (options) => {
			// Initialize TaskMaster
			const taskMaster = initTaskMaster({
				tasksPath: options.file || true
			});

			const parentId = options.parent;
			const existingTaskId = options.taskId;
			const generateFiles = !options.skipGenerate;

			// Resolve tag using standard pattern
			const tag =
				options.tag || getCurrentTag(taskMaster.getProjectRoot()) || 'master';

			// Show current tag context
			displayCurrentTagIndicator(tag);

			if (!parentId) {
				console.error(
					chalk.red(
						'Error: --parent parameter is required. Please provide a parent task ID.'
					)
				);
				showAddSubtaskHelp();
				process.exit(1);
			}

			// Parse dependencies if provided
			let dependencies = [];
			if (options.dependencies) {
				dependencies = options.dependencies.split(',').map((id) => {
					// Handle both regular IDs and dot notation
					return id.includes('.') ? id.trim() : parseInt(id.trim(), 10);
				});
			}

			try {
				if (existingTaskId) {
					// Convert existing task to subtask
					console.log(
						chalk.blue(
							`Converting task ${existingTaskId} to a subtask of ${parentId}...`
						)
					);
					await addSubtask(
						taskMaster.getTasksPath(),
						parentId,
						existingTaskId,
						null,
						generateFiles,
						{ projectRoot: taskMaster.getProjectRoot(), tag }
					);
					console.log(
						chalk.green(
							`✓ Task ${existingTaskId} successfully converted to a subtask of task ${parentId}`
						)
					);
				} else if (options.title) {
					// Create new subtask with provided data
					console.log(
						chalk.blue(`Creating new subtask for parent task ${parentId}...`)
					);

					const newSubtaskData = {
						title: options.title,
						description: options.description || '',
						details: options.details || '',
						status: options.status || 'pending',
						dependencies: dependencies
					};

					const subtask = await addSubtask(
						taskMaster.getTasksPath(),
						parentId,
						null,
						newSubtaskData,
						generateFiles,
						{ projectRoot: taskMaster.getProjectRoot(), tag }
					);
					console.log(
						chalk.green(
							`✓ New subtask ${parentId}.${subtask.id} successfully created`
						)
					);

					// Display success message and suggested next steps
					console.log(
						boxen(
							chalk.white.bold(
								`Subtask ${parentId}.${subtask.id} Added Successfully`
							) +
								'\n\n' +
								chalk.white(`Title: ${subtask.title}`) +
								'\n' +
								chalk.white(`Status: ${getStatusWithColor(subtask.status)}`) +
								'\n' +
								(dependencies.length > 0
									? chalk.white(`Dependencies: ${dependencies.join(', ')}`) +
										'\n'
									: '') +
								'\n' +
								chalk.white.bold('Next Steps:') +
								'\n' +
								chalk.cyan(
									`1. Run ${chalk.yellow(`task-master show ${parentId}`)} to see the parent task with all subtasks`
								) +
								'\n' +
								chalk.cyan(
									`2. Run ${chalk.yellow(`task-master set-status --id=${parentId}.${subtask.id} --status=in-progress`)} to start working on it`
								),
							{
								padding: 1,
								borderColor: 'green',
								borderStyle: 'round',
								margin: { top: 1 }
							}
						)
					);
				} else {
					console.error(
						chalk.red('Error: Either --task-id or --title must be provided.')
					);
					console.log(
						boxen(
							chalk.white.bold('Usage Examples:') +
								'\n\n' +
								chalk.white('Convert existing task to subtask:') +
								'\n' +
								chalk.yellow(
									`  task-master add-subtask --parent=5 --task-id=8`
								) +
								'\n\n' +
								chalk.white('Create new subtask:') +
								'\n' +
								chalk.yellow(
									`  task-master add-subtask --parent=5 --title="Implement login UI" --description="Create the login form"`
								) +
								'\n\n',
							{ padding: 1, borderColor: 'blue', borderStyle: 'round' }
						)
					);
					process.exit(1);
				}
			} catch (error) {
				console.error(chalk.red(`Error: ${error.message}`));
				showAddSubtaskHelp();
				process.exit(1);
			}
		})
		.on('error', function (err) {
			console.error(chalk.red(`Error: ${err.message}`));
			showAddSubtaskHelp();
			process.exit(1);
		});

	// Helper function to show add-subtask command help
	function showAddSubtaskHelp() {
		console.log(
			boxen(
				`${chalk.white.bold('Add Subtask Command Help')}\n\n${chalk.cyan('Usage:')}\n  task-master add-subtask --parent=<id> [options]\n\n${chalk.cyan('Options:')}\n  -p, --parent <id>         Parent task ID (required)\n  -i, --task-id <id>        Existing task ID to convert to subtask\n  -t, --title <title>       Title for the new subtask\n  -d, --description <text>  Description for the new subtask\n  --details <text>          Implementation details for the new subtask\n  --dependencies <ids>      Comma-separated list of dependency IDs\n  -s, --status <status>     Status for the new subtask (default: "pending")\n  -f, --file <file>         Path to the tasks file (default: "${TASKMASTER_TASKS_FILE}")\n  --skip-generate           Skip regenerating task files\n\n${chalk.cyan('Examples:')}\n  task-master add-subtask --parent=5 --task-id=8\n  task-master add-subtask -p 5 -t "Implement login UI" -d "Create the login form"`,
				{ padding: 1, borderColor: 'blue', borderStyle: 'round' }
			)
		);
	}

	// remove-subtask command
	programInstance
		.command('remove-subtask')
		.description('Remove a subtask from its parent task')
		.option(
			'-f, --file <file>',
			'Path to the tasks file',
			TASKMASTER_TASKS_FILE
		)
		.option(
			'-i, --id <id>',
			'Subtask ID(s) to remove in format "parentId.subtaskId" (can be comma-separated for multiple subtasks)'
		)
		.option(
			'-c, --convert',
			'Convert the subtask to a standalone task instead of deleting it'
		)
		.option('--skip-generate', 'Skip regenerating task files')
		.option('--tag <tag>', 'Specify tag context for task operations')
		.action(async (options) => {
			// Initialize TaskMaster
			const taskMaster = initTaskMaster({
				tasksPath: options.file || true
			});

			const subtaskIds = options.id;
			const convertToTask = options.convert || false;
			const generateFiles = !options.skipGenerate;
			const tag = options.tag;

			if (!subtaskIds) {
				console.error(
					chalk.red(
						'Error: --id parameter is required. Please provide subtask ID(s) in format "parentId.subtaskId".'
					)
				);
				showRemoveSubtaskHelp();
				process.exit(1);
			}

			try {
				// Split by comma to support multiple subtask IDs
				const subtaskIdArray = subtaskIds.split(',').map((id) => id.trim());

				for (const subtaskId of subtaskIdArray) {
					// Validate subtask ID format
					if (!subtaskId.includes('.')) {
						console.error(
							chalk.red(
								`Error: Subtask ID "${subtaskId}" must be in format "parentId.subtaskId"`
							)
						);
						showRemoveSubtaskHelp();
						process.exit(1);
					}

					console.log(chalk.blue(`Removing subtask ${subtaskId}...`));
					if (convertToTask) {
						console.log(
							chalk.blue('The subtask will be converted to a standalone task')
						);
					}

					const result = await removeSubtask(
						taskMaster.getTasksPath(),
						subtaskId,
						convertToTask,
						generateFiles,
						{ projectRoot: taskMaster.getProjectRoot(), tag }
					);

					if (convertToTask && result) {
						// Display success message and next steps for converted task
						console.log(
							boxen(
								chalk.white.bold(
									`Subtask ${subtaskId} Converted to Task #${result.id}`
								) +
									'\n\n' +
									chalk.white(`Title: ${result.title}`) +
									'\n' +
									chalk.white(`Status: ${getStatusWithColor(result.status)}`) +
									'\n' +
									chalk.white(
										`Dependencies: ${result.dependencies.join(', ')}`
									) +
									'\n\n' +
									chalk.white.bold('Next Steps:') +
									'\n' +
									chalk.cyan(
										`1. Run ${chalk.yellow(`task-master show ${result.id}`)} to see details of the new task`
									) +
									'\n' +
									chalk.cyan(
										`2. Run ${chalk.yellow(`task-master set-status --id=${result.id} --status=in-progress`)} to start working on it`
									),
								{
									padding: 1,
									borderColor: 'green',
									borderStyle: 'round',
									margin: { top: 1 }
								}
							)
						);
					} else {
						// Display success message for deleted subtask
						console.log(
							boxen(
								chalk.white.bold(`Subtask ${subtaskId} Removed`) +
									'\n\n' +
									chalk.white('The subtask has been successfully deleted.'),
								{
									padding: 1,
									borderColor: 'green',
									borderStyle: 'round',
									margin: { top: 1 }
								}
							)
						);
					}
				}
			} catch (error) {
				console.error(chalk.red(`Error: ${error.message}`));
				showRemoveSubtaskHelp();
				process.exit(1);
			}
		})
		.on('error', function (err) {
			console.error(chalk.red(`Error: ${err.message}`));
			showRemoveSubtaskHelp();
			process.exit(1);
		});

	// Helper function to show remove-subtask command help
	function showRemoveSubtaskHelp() {
		console.log(
			boxen(
				chalk.white.bold('Remove Subtask Command Help') +
					'\n\n' +
					chalk.cyan('Usage:') +
					'\n' +
					`  task-master remove-subtask --id=<parentId.subtaskId> [options]\n\n` +
					chalk.cyan('Options:') +
					'\n' +
					'  -i, --id <id>       Subtask ID(s) to remove in format "parentId.subtaskId" (can be comma-separated, required)\n' +
					'  -c, --convert       Convert the subtask to a standalone task instead of deleting it\n' +
					'  -f, --file <file>   Path to the tasks file (default: "' +
					TASKMASTER_TASKS_FILE +
					'")\n' +
					'  --skip-generate     Skip regenerating task files\n\n' +
					chalk.cyan('Examples:') +
					'\n' +
					'  task-master remove-subtask --id=5.2\n' +
					'  task-master remove-subtask --id=5.2,6.3,7.1\n' +
					'  task-master remove-subtask --id=5.2 --convert',
				{ padding: 1, borderColor: 'blue', borderStyle: 'round' }
			)
		);
	}

	// Helper function to show tags command help
	function showTagsHelp() {
		console.log(
			boxen(
				chalk.white.bold('Tags Command Help') +
					'\n\n' +
					chalk.cyan('Usage:') +
					'\n' +
					`  task-master tags [options]\n\n` +
					chalk.cyan('Options:') +
					'\n' +
					'  -f, --file <file>   Path to the tasks file (default: "' +
					TASKMASTER_TASKS_FILE +
					'")\n' +
					'  --show-metadata     Show detailed metadata for each tag\n\n' +
					chalk.cyan('Examples:') +
					'\n' +
					'  task-master tags\n' +
					'  task-master tags --show-metadata\n\n' +
					chalk.cyan('Related Commands:') +
					'\n' +
					'  task-master add-tag <name>      Create a new tag\n' +
					'  task-master use-tag <name>      Switch to a tag\n' +
					'  task-master delete-tag <name>   Delete a tag',
				{ padding: 1, borderColor: 'blue', borderStyle: 'round' }
			)
		);
	}

	// Helper function to show add-tag command help
	function showAddTagHelp() {
		console.log(
			boxen(
				chalk.white.bold('Add Tag Command Help') +
					'\n\n' +
					chalk.cyan('Usage:') +
					'\n' +
					`  task-master add-tag <tagName> [options]\n\n` +
					chalk.cyan('Options:') +
					'\n' +
					'  -f, --file <file>        Path to the tasks file (default: "' +
					TASKMASTER_TASKS_FILE +
					'")\n' +
					'  --copy-from-current      Copy tasks from the current tag to the new tag\n' +
					'  --copy-from <tag>        Copy tasks from the specified tag to the new tag\n' +
					'  -d, --description <text> Optional description for the tag\n\n' +
					chalk.cyan('Examples:') +
					'\n' +
					'  task-master add-tag feature-xyz\n' +
					'  task-master add-tag feature-xyz --copy-from-current\n' +
					'  task-master add-tag feature-xyz --copy-from master\n' +
					'  task-master add-tag feature-xyz -d "Feature XYZ development"',
				{ padding: 1, borderColor: 'blue', borderStyle: 'round' }
			)
		);
	}

	// Helper function to show delete-tag command help
	function showDeleteTagHelp() {
		console.log(
			boxen(
				chalk.white.bold('Delete Tag Command Help') +
					'\n\n' +
					chalk.cyan('Usage:') +
					'\n' +
					`  task-master delete-tag <tagName> [options]\n\n` +
					chalk.cyan('Options:') +
					'\n' +
					'  -f, --file <file>   Path to the tasks file (default: "' +
					TASKMASTER_TASKS_FILE +
					'")\n' +
					'  -y, --yes           Skip confirmation prompts\n\n' +
					chalk.cyan('Examples:') +
					'\n' +
					'  task-master delete-tag feature-xyz\n' +
					'  task-master delete-tag feature-xyz --yes\n\n' +
					chalk.yellow('Warning:') +
					'\n' +
					'  This will permanently delete the tag and all its tasks!',
				{ padding: 1, borderColor: 'blue', borderStyle: 'round' }
			)
		);
	}

	// Helper function to show use-tag command help
	function showUseTagHelp() {
		console.log(
			boxen(
				chalk.white.bold('Use Tag Command Help') +
					'\n\n' +
					chalk.cyan('Usage:') +
					'\n' +
					`  task-master use-tag <tagName> [options]\n\n` +
					chalk.cyan('Options:') +
					'\n' +
					'  -f, --file <file>   Path to the tasks file (default: "' +
					TASKMASTER_TASKS_FILE +
					'")\n\n' +
					chalk.cyan('Examples:') +
					'\n' +
					'  task-master use-tag feature-xyz\n' +
					'  task-master use-tag master\n\n' +
					chalk.cyan('Related Commands:') +
					'\n' +
					'  task-master tags                 List all available tags\n' +
					'  task-master add-tag <name>       Create a new tag',
				{ padding: 1, borderColor: 'blue', borderStyle: 'round' }
			)
		);
	}

	// Helper function to show research command help
	function showResearchHelp() {
		console.log(
			boxen(
				chalk.white.bold('Research Command Help') +
					'\n\n' +
					chalk.cyan('Usage:') +
					'\n' +
					`  task-master research "<query>" [options]\n\n` +
					chalk.cyan('Required:') +
					'\n' +
					'  <query>             Research question or prompt (required)\n\n' +
					chalk.cyan('Context Options:') +
					'\n' +
					'  -i, --id <ids>      Comma-separated task/subtask IDs for context (e.g., "15,23.2")\n' +
					'  -f, --files <paths> Comma-separated file paths for context\n' +
					'  -c, --context <text> Additional custom context text\n' +
					'  --tree              Include project file tree structure\n\n' +
					chalk.cyan('Output Options:') +
					'\n' +
					'  -d, --detail <level> Detail level: low, medium, high (default: medium)\n' +
					'  --save-to <id>      Auto-save results to task/subtask ID (e.g., "15" or "15.2")\n' +
					'  --tag <tag>         Specify tag context for task operations\n\n' +
					chalk.cyan('Examples:') +
					'\n' +
					'  task-master research "How should I implement user authentication?"\n' +
					'  task-master research "What\'s the best approach?" --id=15,23.2\n' +
					'  task-master research "How does auth work?" --files=src/auth.js --tree\n' +
					'  task-master research "Implementation steps?" --save-to=15.2 --detail=high',
				{ padding: 1, borderColor: 'blue', borderStyle: 'round' }
			)
		);
	}

	// remove-task command
	programInstance
		.command('remove-task')
		.description('Remove one or more tasks or subtasks permanently')
		.option(
			'-i, --id <ids>',
			'ID(s) of the task(s) or subtask(s) to remove (e.g., "5", "5.2", or "5,6.1,7")'
		)
		.option(
			'-f, --file <file>',
			'Path to the tasks file',
			TASKMASTER_TASKS_FILE
		)
		.option('-y, --yes', 'Skip confirmation prompt', false)
		.option('--tag <tag>', 'Specify tag context for task operations')
		.action(async (options) => {
			// Initialize TaskMaster
			const taskMaster = initTaskMaster({
				tasksPath: options.file || true
			});

			const taskIdsString = options.id;

			// Resolve tag using standard pattern
			const tag =
				options.tag || getCurrentTag(taskMaster.getProjectRoot()) || 'master';

			// Show current tag context
			displayCurrentTagIndicator(tag);

			if (!taskIdsString) {
				console.error(chalk.red('Error: Task ID(s) are required'));
				console.error(
					chalk.yellow(
						'Usage: task-master remove-task --id=<taskId1,taskId2...>'
					)
				);
				process.exit(1);
			}

			const taskIdsToRemove = taskIdsString
				.split(',')
				.map((id) => id.trim())
				.filter(Boolean);

			if (taskIdsToRemove.length === 0) {
				console.error(chalk.red('Error: No valid task IDs provided.'));
				process.exit(1);
			}

			try {
				// Read data once for checks and confirmation
				const data = readJSON(
					taskMaster.getTasksPath(),
					taskMaster.getProjectRoot(),
					tag
				);
				if (!data || !data.tasks) {
					console.error(
						chalk.red(`Error: No valid tasks found in ${tasksPath}`)
					);
					process.exit(1);
				}

				const existingTasksToRemove = [];
				const nonExistentIds = [];
				let totalSubtasksToDelete = 0;
				const dependentTaskMessages = [];

				for (const taskId of taskIdsToRemove) {
					if (!taskExists(data.tasks, taskId)) {
						nonExistentIds.push(taskId);
					} else {
						// Correctly extract the task object from the result of findTaskById
						const findResult = findTaskById(data.tasks, taskId);
						const taskObject = findResult.task; // Get the actual task/subtask object

						if (taskObject) {
							existingTasksToRemove.push({ id: taskId, task: taskObject }); // Push the actual task object

							// If it's a main task, count its subtasks and check dependents
							if (!taskObject.isSubtask) {
								// Check the actual task object
								if (taskObject.subtasks && taskObject.subtasks.length > 0) {
									totalSubtasksToDelete += taskObject.subtasks.length;
								}
								const dependentTasks = data.tasks.filter(
									(t) =>
										t.dependencies &&
										t.dependencies.includes(parseInt(taskId, 10))
								);
								if (dependentTasks.length > 0) {
									dependentTaskMessages.push(
										`  - Task ${taskId}: ${dependentTasks.length} dependent tasks (${dependentTasks.map((t) => t.id).join(', ')})`
									);
								}
							}
						} else {
							// Handle case where findTaskById returned null for the task property (should be rare)
							nonExistentIds.push(`${taskId} (error finding details)`);
						}
					}
				}

				if (nonExistentIds.length > 0) {
					console.warn(
						chalk.yellow(
							`Warning: The following task IDs were not found: ${nonExistentIds.join(', ')}`
						)
					);
				}

				if (existingTasksToRemove.length === 0) {
					console.log(chalk.blue('No existing tasks found to remove.'));
					process.exit(0);
				}

				// Skip confirmation if --yes flag is provided
				if (!options.yes) {
					console.log();
					console.log(
						chalk.red.bold(
							`⚠️ WARNING: This will permanently delete the following ${existingTasksToRemove.length} item(s):`
						)
					);
					console.log();

					existingTasksToRemove.forEach(({ id, task }) => {
						if (!task) return; // Should not happen due to taskExists check, but safeguard
						if (task.isSubtask) {
							// Subtask - title is directly on the task object
							console.log(
								chalk.white(`  Subtask ${id}: ${task.title || '(no title)'}`)
							);
							// Optionally show parent context if available
							if (task.parentTask) {
								console.log(
									chalk.gray(
										`    (Parent: ${task.parentTask.id} - ${task.parentTask.title || '(no title)'})`
									)
								);
							}
						} else {
							// Main task - title is directly on the task object
							console.log(
								chalk.white.bold(`  Task ${id}: ${task.title || '(no title)'}`)
							);
						}
					});

					if (totalSubtasksToDelete > 0) {
						console.log(
							chalk.yellow(
								`⚠️ This will also delete ${totalSubtasksToDelete} subtasks associated with the selected main tasks!`
							)
						);
					}

					if (dependentTaskMessages.length > 0) {
						console.log(
							chalk.yellow(
								'⚠️ Warning: Dependencies on the following tasks will be removed:'
							)
						);
						dependentTaskMessages.forEach((msg) =>
							console.log(chalk.yellow(msg))
						);
					}

					console.log();

					const { confirm } = await inquirer.prompt([
						{
							type: 'confirm',
							name: 'confirm',
							message: chalk.red.bold(
								`Are you sure you want to permanently delete these ${existingTasksToRemove.length} item(s)?`
							),
							default: false
						}
					]);

					if (!confirm) {
						console.log(chalk.blue('Task deletion cancelled.'));
						process.exit(0);
					}
				}

				const indicator = startLoadingIndicator(
					`Removing ${existingTasksToRemove.length} task(s)/subtask(s)...`
				);

				// Use the string of existing IDs for the core function
				const existingIdsString = existingTasksToRemove
					.map(({ id }) => id)
					.join(',');
				const result = await removeTask(
					taskMaster.getTasksPath(),
					existingIdsString,
					{
						projectRoot: taskMaster.getProjectRoot(),
						tag
					}
				);

				stopLoadingIndicator(indicator);

				if (result.success) {
					console.log(
						boxen(
							chalk.green(
								`Successfully removed ${result.removedTasks.length} task(s)/subtask(s).`
							) +
								(result.message ? `\n\nDetails:\n${result.message}` : '') +
								(result.error
									? `\n\nWarnings:\n${chalk.yellow(result.error)}`
									: ''),
							{ padding: 1, borderColor: 'green', borderStyle: 'round' }
						)
					);
				} else {
					console.error(
						boxen(
							chalk.red(
								`Operation completed with errors. Removed ${result.removedTasks.length} task(s)/subtask(s).`
							) +
								(result.message ? `\n\nDetails:\n${result.message}` : '') +
								(result.error ? `\n\nErrors:\n${chalk.red(result.error)}` : ''),
							{
								padding: 1,
								borderColor: 'red',
								borderStyle: 'round'
							}
						)
					);
					process.exit(1); // Exit with error code if any part failed
				}

				// Log any initially non-existent IDs again for clarity
				if (nonExistentIds.length > 0) {
					console.warn(
						chalk.yellow(
							`Note: The following IDs were not found initially and were skipped: ${nonExistentIds.join(', ')}`
						)
					);

					// Exit with error if any removals failed
					if (result.removedTasks.length === 0) {
						process.exit(1);
					}
				}
			} catch (error) {
				console.error(
					chalk.red(`Error: ${error.message || 'An unknown error occurred'}`)
				);
				process.exit(1);
			}
		});

	// init command (Directly calls the implementation from init.js)
	programInstance
		.command('init')
		.description('Initialize a new project with Task Master structure')
		.option('-y, --yes', 'Skip prompts and use default values')
		.option('-n, --name <name>', 'Project name')
		.option('-d, --description <description>', 'Project description')
		.option('-v, --version <version>', 'Project version', '0.1.0') // Set default here
		.option('-a, --author <author>', 'Author name')
		.option(
			'-r, --rules <rules...>',
			'List of rules to add (roo, windsurf, cursor, ...). Accepts comma or space separated values.'
		)
		.option('--skip-install', 'Skip installing dependencies')
		.option('--dry-run', 'Show what would be done without making changes')
		.option('--aliases', 'Add shell aliases (tm, taskmaster)')
		.option('--no-aliases', 'Skip shell aliases (tm, taskmaster)')
		.option('--git', 'Initialize Git repository')
		.option('--no-git', 'Skip Git repository initialization')
		.option('--git-tasks', 'Store tasks in Git')
		.option('--no-git-tasks', 'No Git storage of tasks')
		.action(async (cmdOptions) => {
			// cmdOptions contains parsed arguments
			// Parse rules: accept space or comma separated, default to all available rules
			let selectedProfiles = RULE_PROFILES;
			let rulesExplicitlyProvided = false;

			if (cmdOptions.rules && Array.isArray(cmdOptions.rules)) {
				const userSpecifiedProfiles = cmdOptions.rules
					.flatMap((r) => r.split(','))
					.map((r) => r.trim())
					.filter(Boolean);
				// Only override defaults if user specified valid rules
				if (userSpecifiedProfiles.length > 0) {
					selectedProfiles = userSpecifiedProfiles;
					rulesExplicitlyProvided = true;
				}
			}

			cmdOptions.rules = selectedProfiles;
			cmdOptions.rulesExplicitlyProvided = rulesExplicitlyProvided;

			try {
                if(cmdOptions.yes === undefined) {
                    cmdOptions.yes = true;
                }
				// Directly call the initializeProject function, passing the parsed options
				await initializeProject(cmdOptions);
				// initializeProject handles its own flow, including potential process.exit()
			} catch (error) {
				console.error(
					chalk.red(`Error during initialization: ${error.message}`)
				);
				process.exit(1);
			}
		});

	// models command
	programInstance
		.command('models')
		.description('Manage AI model configurations')
		.option(
			'--set-main <model_id>',
			'Set the primary model for task generation/updates'
		)
		.option(
			'--set-research <model_id>',
			'Set the model for research-backed operations'
		)
		.option(
			'--set-fallback <model_id>',
			'Set the model to use if the primary fails'
		)
		.option('--setup', 'Run interactive setup to configure models')
		.option(
			'--openrouter',
			'Allow setting a custom OpenRouter model ID (use with --set-*) '
		)
		.option(
			'--ollama',
			'Allow setting a custom Ollama model ID (use with --set-*) '
		)
		.option(
			'--bedrock',
			'Allow setting a custom Bedrock model ID (use with --set-*) '
		)
		.option(
			'--claude-code',
			'Allow setting a Claude Code model ID (use with --set-*)'
		)
		.option(
			'--azure',
			'Allow setting a custom Azure OpenAI model ID (use with --set-*) '
		)
		.option(
			'--vertex',
			'Allow setting a custom Vertex AI model ID (use with --set-*) '
		)
		.option(
			'--gemini-cli',
			'Allow setting a Gemini CLI model ID (use with --set-*)'
		)
		.addHelpText(
			'after',
			`
Examples:
  $ task-master models                              # View current configuration
  $ task-master models --set-main gpt-4o             # Set main model (provider inferred)
  $ task-master models --set-research sonar-pro       # Set research model
  $ task-master models --set-fallback claude-3-5-sonnet-20241022 # Set fallback
  $ task-master models --set-main my-custom-model --ollama  # Set custom Ollama model for main role
  $ task-master models --set-main anthropic.claude-3-sonnet-20240229-v1:0 --bedrock # Set custom Bedrock model for main role
  $ task-master models --set-main some/other-model --openrouter # Set custom OpenRouter model for main role
  $ task-master models --set-main sonnet --claude-code           # Set Claude Code model for main role
  $ task-master models --set-main gpt-4o --azure # Set custom Azure OpenAI model for main role
  $ task-master models --set-main claude-3-5-sonnet@20241022 --vertex # Set custom Vertex AI model for main role
  $ task-master models --set-main gemini-2.5-pro --gemini-cli # Set Gemini CLI model for main role
  $ task-master models --setup                            # Run interactive setup`
		)
		.action(async (options) => {
			// Initialize TaskMaster
			const taskMaster = initTaskMaster({
				tasksPath: options.file || false
			});

			const projectRoot = taskMaster.getProjectRoot();

			// Validate flags: cannot use multiple provider flags simultaneously
			const providerFlags = [
				options.openrouter,
				options.ollama,
				options.bedrock,
				options.claudeCode,
				options.geminiCli
			].filter(Boolean).length;
			if (providerFlags > 1) {
				console.error(
					chalk.red(
						'Error: Cannot use multiple provider flags (--openrouter, --ollama, --bedrock, --claude-code, --gemini-cli) simultaneously.'
					)
				);
				process.exit(1);
			}

			// Determine the primary action based on flags
			const isSetup = options.setup;
			const isSetOperation =
				options.setMain || options.setResearch || options.setFallback;

			// --- Execute Action ---

			if (isSetup) {
				// Action 1: Run Interactive Setup
				console.log(chalk.blue('Starting interactive model setup...')); // Added feedback
				try {
					await runInteractiveSetup(taskMaster.getProjectRoot());
					// runInteractiveSetup logs its own completion/error messages
				} catch (setupError) {
					console.error(
						chalk.red('\\nInteractive setup failed unexpectedly:'),
						setupError.message
					);
				}
				// --- IMPORTANT: Exit after setup ---
				return; // Stop execution here
			}

			if (isSetOperation) {
				// Action 2: Perform Direct Set Operations
				let updateOccurred = false; // Track if any update actually happened

				if (options.setMain) {
					const result = await setModel('main', options.setMain, {
						projectRoot,
						providerHint: options.openrouter
							? 'openrouter'
							: options.ollama
								? 'ollama'
								: options.bedrock
									? 'bedrock'
									: options.claudeCode
										? 'claude-code'
										: options.geminiCli
											? 'gemini-cli'
											: undefined
					});
					if (result.success) {
						console.log(chalk.green(`✅ ${result.data.message}`));
						if (result.data.warning)
							console.log(chalk.yellow(result.data.warning));
						updateOccurred = true;
					} else {
						console.error(
							chalk.red(`❌ Error setting main model: ${result.error.message}`)
						);
					}
				}
				if (options.setResearch) {
					const result = await setModel('research', options.setResearch, {
						projectRoot,
						providerHint: options.openrouter
							? 'openrouter'
							: options.ollama
								? 'ollama'
								: options.bedrock
									? 'bedrock'
									: options.claudeCode
										? 'claude-code'
										: options.geminiCli
											? 'gemini-cli'
											: undefined
					});
					if (result.success) {
						console.log(chalk.green(`✅ ${result.data.message}`));
						if (result.data.warning)
							console.log(chalk.yellow(result.data.warning));
						updateOccurred = true;
					} else {
						console.error(
							chalk.red(
								`❌ Error setting research model: ${result.error.message}`
							)
						);
					}
				}
				if (options.setFallback) {
					const result = await setModel('fallback', options.setFallback, {
						projectRoot,
						providerHint: options.openrouter
							? 'openrouter'
							: options.ollama
								? 'ollama'
								: options.bedrock
									? 'bedrock'
									: options.claudeCode
										? 'claude-code'
										: options.geminiCli
											? 'gemini-cli'
											: undefined
					});
					if (result.success) {
						console.log(chalk.green(`✅ ${result.data.message}`));
						if (result.data.warning)
							console.log(chalk.yellow(result.data.warning));
						updateOccurred = true;
					} else {
						console.error(
							chalk.red(
								`❌ Error setting fallback model: ${result.error.message}`
							)
						);
					}
				}

				// Optional: Add a final confirmation if any update occurred
				if (updateOccurred) {
					console.log(chalk.blue('\nModel configuration updated.'));
				} else {
					console.log(
						chalk.yellow(
							'\nNo model configuration changes were made (or errors occurred).'
						)
					);
				}

				// --- IMPORTANT: Exit after set operations ---
				return; // Stop execution here
			}

			// Action 3: Display Full Status (Only runs if no setup and no set flags)
			console.log(chalk.blue('Fetching current model configuration...')); // Added feedback
			const configResult = await getModelConfiguration({ projectRoot });
			const availableResult = await getAvailableModelsList({ projectRoot });
			const apiKeyStatusResult = await getApiKeyStatusReport({ projectRoot });

			// 1. Display Active Models
			if (!configResult.success) {
				console.error(
					chalk.red(
						`❌ Error fetching configuration: ${configResult.error.message}`
					)
				);
			} else {
				displayModelConfiguration(
					configResult.data,
					availableResult.data?.models || []
				);
			}

			// 2. Display API Key Status
			if (apiKeyStatusResult.success) {
				displayApiKeyStatus(apiKeyStatusResult.data.report);
			} else {
				console.error(
					chalk.yellow(
						`⚠️ Warning: Could not display API Key status: ${apiKeyStatusResult.error.message}`
					)
				);
			}

			// 3. Display Other Available Models (Filtered)
			if (availableResult.success) {
				const activeIds = configResult.success
					? [
							configResult.data.activeModels.main.modelId,
							configResult.data.activeModels.research.modelId,
							configResult.data.activeModels.fallback?.modelId
						].filter(Boolean)
					: [];
				const displayableAvailable = availableResult.data.models.filter(
					(m) => !activeIds.includes(m.modelId) && !m.modelId.startsWith('[')
				);
				displayAvailableModels(displayableAvailable);
			} else {
				console.error(
					chalk.yellow(
						`⚠️ Warning: Could not display available models: ${availableResult.error.message}`
					)
				);
			}

			// 4. Conditional Hint if Config File is Missing
			const configExists = isConfigFilePresent(projectRoot);
			if (!configExists) {
				console.log(
					chalk.yellow(
						"\\nHint: Run 'task-master models --setup' to create or update your configuration."
					)
				);
			}
			// --- IMPORTANT: Exit after displaying status ---
			return; // Stop execution here
		});

	// response-language command
	programInstance
		.command('lang')
		.description('Manage response language settings')
		.option('--response <response_language>', 'Set the response language')
		.option('--setup', 'Run interactive setup to configure response language')
		.action(async (options) => {
			const taskMaster = initTaskMaster({});
			const projectRoot = taskMaster.getProjectRoot(); // Find project root for context
			const { response, setup } = options;
			console.log(
				chalk.blue('Response language set to:', JSON.stringify(options))
			);
			let responseLanguage = response || 'English';
			if (setup) {
				console.log(
					chalk.blue('Starting interactive response language setup...')
				);
				try {
					const userResponse = await inquirer.prompt([
						{
							type: 'input',
							name: 'responseLanguage',
							message: 'Input your preferred response language',
							default: 'English'
						}
					]);

					console.log(
						chalk.blue(
							'Response language set to:',
							userResponse.responseLanguage
						)
					);
					responseLanguage = userResponse.responseLanguage;
				} catch (setupError) {
					console.error(
						chalk.red('\\nInteractive setup failed unexpectedly:'),
						setupError.message
					);
				}
			}

			const result = setResponseLanguage(responseLanguage, {
				projectRoot
			});

			if (result.success) {
				console.log(chalk.green(`✅ ${result.data.message}`));
			} else {
				console.error(
					chalk.red(
						`❌ Error setting response language: ${result.error.message}`
					)
				);
			}
		});

	// move-task command
	programInstance
		.command('move')
		.description('Move a task or subtask to a new position')
		.option(
			'-f, --file <file>',
			'Path to the tasks file',
			TASKMASTER_TASKS_FILE
		)
		.option(
			'--from <id>',
			'ID of the task/subtask to move (e.g., "5" or "5.2"). Can be comma-separated to move multiple tasks (e.g., "5,6,7")'
		)
		.option(
			'--to <id>',
			'ID of the destination (e.g., "7" or "7.3"). Must match the number of source IDs if comma-separated'
		)
		.option('--tag <tag>', 'Specify tag context for task operations')
		.action(async (options) => {
			// Initialize TaskMaster
			const taskMaster = initTaskMaster({
				tasksPath: options.file || true
			});

			const sourceId = options.from;
			const destinationId = options.to;
			const tag = options.tag;

			if (!sourceId || !destinationId) {
				console.error(
					chalk.red('Error: Both --from and --to parameters are required')
				);
				console.log(
					chalk.yellow(
						'Usage: task-master move --from=<sourceId> --to=<destinationId>'
					)
				);
				process.exit(1);
			}

			// Check if we're moving multiple tasks (comma-separated IDs)
			const sourceIds = sourceId.split(',').map((id) => id.trim());
			const destinationIds = destinationId.split(',').map((id) => id.trim());

			// Validate that the number of source and destination IDs match
			if (sourceIds.length !== destinationIds.length) {
				console.error(
					chalk.red(
						'Error: The number of source and destination IDs must match'
					)
				);
				console.log(
					chalk.yellow('Example: task-master move --from=5,6,7 --to=10,11,12')
				);
				process.exit(1);
			}

			// If moving multiple tasks
			if (sourceIds.length > 1) {
				console.log(
					chalk.blue(
						`Moving multiple tasks: ${sourceIds.join(', ')} to ${destinationIds.join(', ')}...`
					)
				);

				try {
					// Read tasks data once to validate destination IDs
					const tasksData = readJSON(
						taskMaster.getTasksPath(),
						taskMaster.getProjectRoot(),
						tag
					);
					if (!tasksData || !tasksData.tasks) {
						console.error(
							chalk.red(`Error: Invalid or missing tasks file at ${tasksPath}`)
						);
						process.exit(1);
					}

					// Move tasks one by one
					for (let i = 0; i < sourceIds.length; i++) {
						const fromId = sourceIds[i];
						const toId = destinationIds[i];

						// Skip if source and destination are the same
						if (fromId === toId) {
							console.log(
								chalk.yellow(`Skipping ${fromId} -> ${toId} (same ID)`)
							);
							continue;
						}

						console.log(
							chalk.blue(`Moving task/subtask ${fromId} to ${toId}...`)
						);
						try {
							await moveTask(
								taskMaster.getTasksPath(),
								fromId,
								toId,
								i === sourceIds.length - 1,
								{ projectRoot: taskMaster.getProjectRoot(), tag }
							);
							console.log(
								chalk.green(
									`✓ Successfully moved task/subtask ${fromId} to ${toId}`
								)
							);
						} catch (error) {
							console.error(
								chalk.red(`Error moving ${fromId} to ${toId}: ${error.message}`)
							);
							// Continue with the next task rather than exiting
						}
					}
				} catch (error) {
					console.error(chalk.red(`Error: ${error.message}`));
					process.exit(1);
				}
			} else {
				// Moving a single task (existing logic)
				console.log(
					chalk.blue(`Moving task/subtask ${sourceId} to ${destinationId}...`)
				);

				try {
					const result = await moveTask(
						taskMaster.getTasksPath(),
						sourceId,
						destinationId,
						true,
						{ projectRoot: taskMaster.getProjectRoot(), tag }
					);
					console.log(
						chalk.green(
							`✓ Successfully moved task/subtask ${sourceId} to ${destinationId}`
						)
					);
				} catch (error) {
					console.error(chalk.red(`Error: ${error.message}`));
					process.exit(1);
				}
			}
		});

	// Add/remove profile rules command
	programInstance
		.command('rules [action] [profiles...]')
		.description(
			`Add or remove rules for one or more profiles. Valid actions: ${Object.values(RULES_ACTIONS).join(', ')} (e.g., task-master rules ${RULES_ACTIONS.ADD} windsurf roo)`
		)
		.option(
			'-f, --force',
			'Skip confirmation prompt when removing rules (dangerous)'
		)
		.option(
			`--${RULES_SETUP_ACTION}`,
			'Run interactive setup to select rule profiles to add'
		)
		.addHelpText(
			'after',
			`
		Examples:
		$ task-master rules ${RULES_ACTIONS.ADD} windsurf roo          # Add Windsurf and Roo rule sets
		$ task-master rules ${RULES_ACTIONS.REMOVE} windsurf          # Remove Windsurf rule set
		$ task-master rules --${RULES_SETUP_ACTION}                  # Interactive setup to select rule profiles`
		)
		.action(async (action, profiles, options) => {
			const taskMaster = initTaskMaster({});
			const projectRoot = taskMaster.getProjectRoot();
			if (!projectRoot) {
				console.error(chalk.red('Error: Could not find project root.'));
				process.exit(1);
			}

			/**
			 * 'task-master rules --setup' action:
			 *
			 * Launches an interactive prompt to select which rule profiles to add to the current project.
			 * This does NOT perform project initialization or ask about shell aliases—only rules selection.
			 *
			 * Example usage:
			 *   $ task-master rules --setup
			 *
			 * Useful for adding rules after project creation.
			 *
			 * The list of profiles is always up-to-date with the available profiles.
			 */
			if (options[RULES_SETUP_ACTION]) {
				// Run interactive rules setup ONLY (no project init)
				const selectedRuleProfiles = await runInteractiveProfilesSetup();

				if (!selectedRuleProfiles || selectedRuleProfiles.length === 0) {
					console.log(chalk.yellow('No profiles selected. Exiting.'));
					return;
				}

				console.log(
					chalk.blue(
						`Installing ${selectedRuleProfiles.length} selected profile(s)...`
					)
				);

				for (let i = 0; i < selectedRuleProfiles.length; i++) {
					const profile = selectedRuleProfiles[i];
					console.log(
						chalk.blue(
							`Processing profile ${i + 1}/${selectedRuleProfiles.length}: ${profile}...`
						)
					);

					if (!isValidProfile(profile)) {
						console.warn(
							`Rule profile for "${profile}" not found. Valid profiles: ${RULE_PROFILES.join(', ')}. Skipping.`
						);
						continue;
					}
					const profileConfig = getRulesProfile(profile);

					const addResult = convertAllRulesToProfileRules(
						projectRoot,
						profileConfig
					);

					console.log(chalk.green(generateProfileSummary(profile, addResult)));
				}

				console.log(
					chalk.green(
						`\nCompleted installation of all ${selectedRuleProfiles.length} profile(s).`
					)
				);
				return;
			}

			// Validate action for non-setup mode
			if (!action || !isValidRulesAction(action)) {
				console.error(
					chalk.red(
						`Error: Invalid or missing action '${action || 'none'}'. Valid actions are: ${Object.values(RULES_ACTIONS).join(', ')}`
					)
				);
				console.error(
					chalk.yellow(
						`For interactive setup, use: task-master rules --${RULES_SETUP_ACTION}`
					)
				);
				process.exit(1);
			}

			if (!profiles || profiles.length === 0) {
				console.error(
					'Please specify at least one rule profile (e.g., windsurf, roo).'
				);
				process.exit(1);
			}

			// Support both space- and comma-separated profile lists
			const expandedProfiles = profiles
				.flatMap((b) => b.split(',').map((s) => s.trim()))
				.filter(Boolean);

			if (action === RULES_ACTIONS.REMOVE) {
				let confirmed = true;
				if (!options.force) {
					// Check if this removal would leave no profiles remaining
					if (wouldRemovalLeaveNoProfiles(projectRoot, expandedProfiles)) {
						const installedProfiles = getInstalledProfiles(projectRoot);
						confirmed = await confirmRemoveAllRemainingProfiles(
							expandedProfiles,
							installedProfiles
						);
					} else {
						confirmed = await confirmProfilesRemove(expandedProfiles);
					}
				}
				if (!confirmed) {
					console.log(chalk.yellow('Aborted: No rules were removed.'));
					return;
				}
			}

			const removalResults = [];
			const addResults = [];

			for (const profile of expandedProfiles) {
				if (!isValidProfile(profile)) {
					console.warn(
						`Rule profile for "${profile}" not found. Valid profiles: ${RULE_PROFILES.join(', ')}. Skipping.`
					);
					continue;
				}
				const profileConfig = getRulesProfile(profile);

				if (action === RULES_ACTIONS.ADD) {
					console.log(chalk.blue(`Adding rules for profile: ${profile}...`));
					const addResult = convertAllRulesToProfileRules(
						projectRoot,
						profileConfig
					);
					console.log(
						chalk.blue(`Completed adding rules for profile: ${profile}`)
					);

					// Store result with profile name for summary
					addResults.push({
						profileName: profile,
						success: addResult.success,
						failed: addResult.failed
					});

					console.log(chalk.green(generateProfileSummary(profile, addResult)));
				} else if (action === RULES_ACTIONS.REMOVE) {
					console.log(chalk.blue(`Removing rules for profile: ${profile}...`));
					const result = removeProfileRules(projectRoot, profileConfig);
					removalResults.push(result);
					console.log(
						chalk.green(generateProfileRemovalSummary(profile, result))
					);
				} else {
					console.error(
						`Unknown action. Use "${RULES_ACTIONS.ADD}" or "${RULES_ACTIONS.REMOVE}".`
					);
					process.exit(1);
				}
			}

			// Print summary for additions
			if (action === RULES_ACTIONS.ADD && addResults.length > 0) {
				const { allSuccessfulProfiles, totalSuccess, totalFailed } =
					categorizeProfileResults(addResults);

				if (allSuccessfulProfiles.length > 0) {
					console.log(
						chalk.green(
							`\nSuccessfully processed profiles: ${allSuccessfulProfiles.join(', ')}`
						)
					);

					// Create a descriptive summary
					if (totalSuccess > 0) {
						console.log(
							chalk.green(
								`Total: ${totalSuccess} files processed, ${totalFailed} failed.`
							)
						);
					} else {
						console.log(
							chalk.green(
								`Total: ${allSuccessfulProfiles.length} profile(s) set up successfully.`
							)
						);
					}
				}
			}

			// Print summary for removals
			if (action === RULES_ACTIONS.REMOVE && removalResults.length > 0) {
				const {
					successfulRemovals,
					skippedRemovals,
					failedRemovals,
					removalsWithNotices
				} = categorizeRemovalResults(removalResults);

				if (successfulRemovals.length > 0) {
					console.log(
						chalk.green(
							`\nSuccessfully removed profiles for: ${successfulRemovals.join(', ')}`
						)
					);
				}
				if (skippedRemovals.length > 0) {
					console.log(
						chalk.yellow(
							`Skipped (default or protected): ${skippedRemovals.join(', ')}`
						)
					);
				}
				if (failedRemovals.length > 0) {
					console.log(chalk.red('\nErrors occurred:'));
					failedRemovals.forEach((r) => {
						console.log(chalk.red(`  ${r.profileName}: ${r.error}`));
					});
				}
				// Display notices about preserved files/configurations
				if (removalsWithNotices.length > 0) {
					console.log(chalk.cyan('\nNotices:'));
					removalsWithNotices.forEach((r) => {
						console.log(chalk.cyan(`  ${r.profileName}: ${r.notice}`));
					});
				}

				// Overall summary
				const totalProcessed = removalResults.length;
				const totalSuccessful = successfulRemovals.length;
				const totalSkipped = skippedRemovals.length;
				const totalFailed = failedRemovals.length;

				console.log(
					chalk.blue(
						`\nTotal: ${totalProcessed} profile(s) processed - ${totalSuccessful} removed, ${totalSkipped} skipped, ${totalFailed} failed.`
					)
				);
			}
		});

	programInstance
		.command('migrate')
		.description(
			'Migrate existing project to use the new .taskmaster directory structure'
		)
		.option(
			'-f, --force',
			'Force migration even if .taskmaster directory already exists'
		)
		.option(
			'--backup',
			'Create backup of old files before migration (default: false)',
			false
		)
		.option(
			'--cleanup',
			'Remove old files after successful migration (default: true)',
			true
		)
		.option('-y, --yes', 'Skip confirmation prompts')
		.option(
			'--dry-run',
			'Show what would be migrated without actually moving files'
		)
		.action(async (options) => {
			try {
				await migrateProject(options);
			} catch (error) {
				console.error(chalk.red('Error during migration:'), error.message);
				process.exit(1);
			}
		});

	// sync-readme command
	programInstance
		.command('sync-readme')
		.description('Sync the current task list to README.md in the project root')
		.option(
			'-f, --file <file>',
			'Path to the tasks file',
			TASKMASTER_TASKS_FILE
		)
		.option('--with-subtasks', 'Include subtasks in the README output')
		.option(
			'-s, --status <status>',
			'Show only tasks matching this status (e.g., pending, done)'
		)
		.action(async (options) => {
			// Initialize TaskMaster
			const taskMaster = initTaskMaster({
				tasksPath: options.file || true
			});

			const withSubtasks = options.withSubtasks || false;
			const status = options.status || null;

			console.log(
				chalk.blue(
					`📝 Syncing tasks to README.md${withSubtasks ? ' (with subtasks)' : ''}${status ? ` (status: ${status})` : ''}...`
				)
			);

			const success = await syncTasksToReadme(taskMaster.getProjectRoot(), {
				withSubtasks,
				status,
				tasksPath: taskMaster.getTasksPath()
			});

			if (!success) {
				console.error(chalk.red('❌ Failed to sync tasks to README.md'));
				process.exit(1);
			}
		});

	// ===== TAG MANAGEMENT COMMANDS =====

	// add-tag command
	programInstance
		.command('add-tag')
		.description('Create a new tag context for organizing tasks')
		.argument(
			'[tagName]',
			'Name of the new tag to create (optional when using --from-branch)'
		)
		.option(
			'-f, --file <file>',
			'Path to the tasks file',
			TASKMASTER_TASKS_FILE
		)
		.option(
			'--copy-from-current',
			'Copy tasks from the current tag to the new tag'
		)
		.option(
			'--copy-from <tag>',
			'Copy tasks from the specified tag to the new tag'
		)
		.option(
			'--from-branch',
			'Create tag name from current git branch (ignores tagName argument)'
		)
		.option('-d, --description <text>', 'Optional description for the tag')
		.action(async (tagName, options) => {
			try {
				// Initialize TaskMaster
				const taskMaster = initTaskMaster({
					tasksPath: options.file || true
				});
				const tasksPath = taskMaster.getTasksPath();

				// Validate tasks file exists
				if (!fs.existsSync(tasksPath)) {
					console.error(
						chalk.red(`Error: Tasks file not found at path: ${tasksPath}`)
					);
					console.log(
						chalk.yellow(
							'Hint: Run task-master init or task-master parse-prd to create tasks.json first'
						)
					);
					process.exit(1);
				}

				// Validate that either tagName is provided or --from-branch is used
				if (!tagName && !options.fromBranch) {
					console.error(
						chalk.red(
							'Error: Either tagName argument or --from-branch option is required.'
						)
					);
					console.log(chalk.yellow('Usage examples:'));
					console.log(chalk.cyan('  task-master add-tag my-tag'));
					console.log(chalk.cyan('  task-master add-tag --from-branch'));
					process.exit(1);
				}

				const context = {
					projectRoot: taskMaster.getProjectRoot(),
					commandName: 'add-tag',
					outputType: 'cli'
				};

				// Handle --from-branch option
				if (options.fromBranch) {
					const { createTagFromBranch } = await import(
						'./task-manager/tag-management.js'
					);
					const gitUtils = await import('./utils/git-utils.js');

					// Check if we're in a git repository
					if (!(await gitUtils.isGitRepository(projectRoot))) {
						console.error(
							chalk.red(
								'Error: Not in a git repository. Cannot use --from-branch option.'
							)
						);
						process.exit(1);
					}

					// Get current git branch
					const currentBranch = await gitUtils.getCurrentBranch(projectRoot);
					if (!currentBranch) {
						console.error(
							chalk.red('Error: Could not determine current git branch.')
						);
						process.exit(1);
					}

					// Create tag from branch
					const branchOptions = {
						copyFromCurrent: options.copyFromCurrent || false,
						copyFromTag: options.copyFrom,
						description:
							options.description ||
							`Tag created from git branch "${currentBranch}"`
					};

					await createTagFromBranch(
						taskMaster.getTasksPath(),
						currentBranch,
						branchOptions,
						context,
						'text'
					);
				} else {
					// Regular tag creation
					const createOptions = {
						copyFromCurrent: options.copyFromCurrent || false,
						copyFromTag: options.copyFrom,
						description: options.description
					};

					await createTag(
						taskMaster.getTasksPath(),
						tagName,
						createOptions,
						context,
						'text'
					);
				}

				// Handle auto-switch if requested
				if (options.autoSwitch) {
					const { useTag } = await import('./task-manager/tag-management.js');
					const finalTagName = options.fromBranch
						? (await import('./utils/git-utils.js')).sanitizeBranchNameForTag(
								await (await import('./utils/git-utils.js')).getCurrentBranch(
									projectRoot
								)
							)
						: tagName;
					await useTag(
						taskMaster.getTasksPath(),
						finalTagName,
						{},
						context,
						'text'
					);
				}
			} catch (error) {
				console.error(chalk.red(`Error creating tag: ${error.message}`));
				showAddTagHelp();
				process.exit(1);
			}
		})
		.on('error', function (err) {
			console.error(chalk.red(`Error: ${err.message}`));
			showAddTagHelp();
			process.exit(1);
		});

	// delete-tag command
	programInstance
		.command('delete-tag')
		.description('Delete an existing tag and all its tasks')
		.argument('<tagName>', 'Name of the tag to delete')
		.option(
			'-f, --file <file>',
			'Path to the tasks file',
			TASKMASTER_TASKS_FILE
		)
		.option('-y, --yes', 'Skip confirmation prompts')
		.action(async (tagName, options) => {
			try {
				// Initialize TaskMaster
				const taskMaster = initTaskMaster({
					tasksPath: options.file || true
				});
				const tasksPath = taskMaster.getTasksPath();

				// Validate tasks file exists
				if (!fs.existsSync(tasksPath)) {
					console.error(
						chalk.red(`Error: Tasks file not found at path: ${tasksPath}`)
					);
					process.exit(1);
				}

				const deleteOptions = {
					yes: options.yes || false
				};

				const context = {
					projectRoot: taskMaster.getProjectRoot(),
					commandName: 'delete-tag',
					outputType: 'cli'
				};

				await deleteTag(
					taskMaster.getTasksPath(),
					tagName,
					deleteOptions,
					context,
					'text'
				);
			} catch (error) {
				console.error(chalk.red(`Error deleting tag: ${error.message}`));
				showDeleteTagHelp();
				process.exit(1);
			}
		})
		.on('error', function (err) {
			console.error(chalk.red(`Error: ${err.message}`));
			showDeleteTagHelp();
			process.exit(1);
		});

	// tags command
	programInstance
		.command('tags')
		.description('List all available tags with metadata')
		.option(
			'-f, --file <file>',
			'Path to the tasks file',
			TASKMASTER_TASKS_FILE
		)
		.option('--show-metadata', 'Show detailed metadata for each tag')
		.action(async (options) => {
			try {
				// Initialize TaskMaster
				const taskMaster = initTaskMaster({
					tasksPath: options.file || true
				});
				const tasksPath = taskMaster.getTasksPath();

				// Validate tasks file exists
				if (!fs.existsSync(tasksPath)) {
					console.error(
						chalk.red(`Error: Tasks file not found at path: ${tasksPath}`)
					);
					process.exit(1);
				}

				const listOptions = {
					showTaskCounts: true,
					showMetadata: options.showMetadata || false
				};

				const context = {
					projectRoot: taskMaster.getProjectRoot(),
					commandName: 'tags',
					outputType: 'cli'
				};

				await tags(taskMaster.getTasksPath(), listOptions, context, 'text');
			} catch (error) {
				console.error(chalk.red(`Error listing tags: ${error.message}`));
				showTagsHelp();
				process.exit(1);
			}
		})
		.on('error', function (err) {
			console.error(chalk.red(`Error: ${err.message}`));
			showTagsHelp();
			process.exit(1);
		});

	// use-tag command
	programInstance
		.command('use-tag')
		.description('Switch to a different tag context')
		.argument('<tagName>', 'Name of the tag to switch to')
		.option(
			'-f, --file <file>',
			'Path to the tasks file',
			TASKMASTER_TASKS_FILE
		)
		.action(async (tagName, options) => {
			try {
				// Initialize TaskMaster
				const taskMaster = initTaskMaster({
					tasksPath: options.file || true
				});
				const tasksPath = taskMaster.getTasksPath();

				// Validate tasks file exists
				if (!fs.existsSync(tasksPath)) {
					console.error(
						chalk.red(`Error: Tasks file not found at path: ${tasksPath}`)
					);
					process.exit(1);
				}

				const context = {
					projectRoot: taskMaster.getProjectRoot(),
					commandName: 'use-tag',
					outputType: 'cli'
				};

				await useTag(taskMaster.getTasksPath(), tagName, {}, context, 'text');
			} catch (error) {
				console.error(chalk.red(`Error switching tag: ${error.message}`));
				showUseTagHelp();
				process.exit(1);
			}
		})
		.on('error', function (err) {
			console.error(chalk.red(`Error: ${err.message}`));
			showUseTagHelp();
			process.exit(1);
		});

	// rename-tag command
	programInstance
		.command('rename-tag')
		.description('Rename an existing tag')
		.argument('<oldName>', 'Current name of the tag')
		.argument('<newName>', 'New name for the tag')
		.option(
			'-f, --file <file>',
			'Path to the tasks file',
			TASKMASTER_TASKS_FILE
		)
		.action(async (oldName, newName, options) => {
			try {
				// Initialize TaskMaster
				const taskMaster = initTaskMaster({
					tasksPath: options.file || true
				});
				const tasksPath = taskMaster.getTasksPath();

				// Validate tasks file exists
				if (!fs.existsSync(tasksPath)) {
					console.error(
						chalk.red(`Error: Tasks file not found at path: ${tasksPath}`)
					);
					process.exit(1);
				}

				const context = {
					projectRoot: taskMaster.getProjectRoot(),
					commandName: 'rename-tag',
					outputType: 'cli'
				};

				await renameTag(
					taskMaster.getTasksPath(),
					oldName,
					newName,
					{},
					context,
					'text'
				);
			} catch (error) {
				console.error(chalk.red(`Error renaming tag: ${error.message}`));
				process.exit(1);
			}
		})
		.on('error', function (err) {
			console.error(chalk.red(`Error: ${err.message}`));
			process.exit(1);
		});

	// copy-tag command
	programInstance
		.command('copy-tag')
		.description('Copy an existing tag to create a new tag with the same tasks')
		.argument('<sourceName>', 'Name of the source tag to copy from')
		.argument('<targetName>', 'Name of the new tag to create')
		.option(
			'-f, --file <file>',
			'Path to the tasks file',
			TASKMASTER_TASKS_FILE
		)
		.option('-d, --description <text>', 'Optional description for the new tag')
		.action(async (sourceName, targetName, options) => {
			try {
				// Initialize TaskMaster
				const taskMaster = initTaskMaster({
					tasksPath: options.file || true
				});
				const tasksPath = taskMaster.getTasksPath();

				// Validate tasks file exists
				if (!fs.existsSync(tasksPath)) {
					console.error(
						chalk.red(`Error: Tasks file not found at path: ${tasksPath}`)
					);
					process.exit(1);
				}

				const copyOptions = {
					description: options.description
				};

				const context = {
					projectRoot: taskMaster.getProjectRoot(),
					commandName: 'copy-tag',
					outputType: 'cli'
				};

				await copyTag(
					tasksPath,
					sourceName,
					targetName,
					copyOptions,
					context,
					'text'
				);
			} catch (error) {
				console.error(chalk.red(`Error copying tag: ${error.message}`));
				process.exit(1);
			}
		})
		.on('error', function (err) {
			console.error(chalk.red(`Error: ${err.message}`));
			process.exit(1);
		});

    programInstance
        .command('project-outline')
        .description('生成项目大纲，输出标准 markdown 文档')
        .option('--output <file>', '输出文件路径，默认 docs/class-doc/project-outline.md')
        .option('-p, --project-root <path>', 'The root directory of the project. Auto-detected if not provided.')
        .action(async (options) => {
            try {
                const projectRoot = options.projectRoot || process.cwd();
                const result = await generateProjectOutline({
                    projectRoot,
                    output: options.output
                });
                console.log(`✅ 项目大纲已生成: ${result.outlinePath}`);
            } catch (error) {
                console.error('❌ 生成项目大纲失败:', error.message);
                process.exit(1);
            }
        });

    programInstance
        .command('project_code_init')
        .description('生成项目代码任务清单')
        .option('--output <file>', '输出文件路径，默认 src')
        .action(async (options) => {
            try {
                const projectRoot = process.cwd();
                const result = await generateProjectCodeInit({
                    projectRoot,
                    output: options.output
                });
                console.log(`✅ 项目任务清单已生成: ${result.outlinePath}`);
            } catch (error) {
                console.error('❌ 生成项目任务清单失败:', error.message);
                process.exit(1);
            }
        });

    // New Generate Documentation From Code command
    programInstance
        .command('gen-doc-from-code')
        .alias('gendocsfc')
        .description('Generates documentation from specified code files using an AI model.')
        .option('-p, --project-root <path>', 'The root directory of the project. Auto-detected if not provided.')
        .option('-m, --documentation-map <jsonString>', 'A JSON string mapping source file paths (relative to projectRoot) to output documentation file paths (relative to projectRoot).')
        .option('-o, --overwrite', 'Overwrite existing documentation files if they exist.')
        // .option('-s, --system-prompt <prompt>', 'The system prompt for the AI model.') // Removed
        .action(async (options) => {
            await handleGenerateDocumentationFromCodeCommand(options);
        }); // Ensure this semicolon is present for the gen-doc-from-code command

    programInstance
        .command('generate-code-from-docs')
        .description('Generate code files from documentation using an AI model.')
        .option('-p, --project-root <path>', 'The root directory of the project. Defaults to auto-detected project root.')
        .option('-m, --map <jsonStringOrFilePath>', 'A JSON string or a path to a JSON file mapping document paths to code file paths. E.g., \'{"docs/spec.md":"src/impl.js"}\' or ./map.json')
        .option('-o, --overwrite', 'Overwrite existing code files if they exist.', false)
        .option('-l, --lang <language>', 'Optional: The target programming language for the generated code (e.g., "JavaScript", "Python").')
        .option('-f, --framework <framework>', 'Optional: The target framework, if applicable (e.g., "React", "Express.js").')
        .option('--outline <path>', 'Path to a project outline document to provide broader context for code generation.')
        .action(async (options) => {
            const spinner = ora('Processing documentation to generate code...').start();
            try {
                const projectRoot = options.projectRoot || findProjectRoot();
                if (!projectRoot) {
                    spinner.fail(chalk.red('Error: Could not determine project root. Please specify with --project-root or run from within a Task Master project.'));
                    process.exit(1);
                }

                if (!options.map) {
                    spinner.fail(chalk.red('Error: The --map option providing the documentation-to-code mapping is required.'));
                    process.exit(1);
                }

                let codeGenerationMap;
                try {
                    if (fs.existsSync(options.map)) {
                        const mapFilePath = path.resolve(options.map);
                        spinner.text = `Reading code generation map from file: ${mapFilePath}`;
                        const fileContent = fs.readFileSync(mapFilePath, 'utf-8');
                        codeGenerationMap = JSON.parse(fileContent);
                    } else {
                        spinner.text = 'Parsing code generation map from direct JSON string...';
                        console.log('Parsing code generation map from direct JSON string...', options.map);
                        codeGenerationMap = JSON.parse(options.map);
                    }
                } catch (e) {
                    spinner.fail(chalk.red('Error: Invalid format for --map option. It must be a valid JSON string or a path to a JSON file. Details: ' + e.message));
                    process.exit(1);
                }

                if (typeof codeGenerationMap !== 'object' || codeGenerationMap === null || Object.keys(codeGenerationMap).length === 0) {
                    spinner.fail(chalk.red('Error: Code generation map is empty or not a valid object.'));
                    process.exit(1);
                }

                spinner.text = 'Generating code... This may take a few moments.';

                const coreArgs = {
                    projectRoot,
                    codeGenerationMap,
                    overwrite: !!options.overwrite,
                    targetLanguage: options.lang,
                    targetFramework: options.framework,
                    projectOutlinePath: options.outline, // Add the new option here
                };

                const coreContext = {
                    session: null,
                    reportProgress: (progress) => {
                        if (progress.currentFile && progress.stage) {
                            spinner.text = `Processed ${progress.processedCount}/${progress.totalCount}: ${progress.currentFile} - ${progress.stage} (${progress.status})`;
                        } else if (progress.currentFile) {
                            spinner.text = `Processed ${progress.processedCount}/${progress.totalCount}: ${progress.currentFile} (${progress.status})`;
                        } else {
                            spinner.text = `Processed ${progress.processedCount}/${progress.totalCount} files... (${progress.status})`;
                        }
                    },
                    log: {
                        info: (msg) => console.log(chalk.blue('INFO:'), msg),
                        warn: (msg) => console.warn(chalk.yellow('WARN:'), msg),
                        error: (msg, stack) => {
                            console.error(chalk.red('ERROR:'), msg);
                            if (stack && getDebugFlag({ projectRoot })) {
                                console.error(stack);
                            }
                        }
                    },
                    commandNameFromContext: 'cli_generate_code_from_docs'
                };

                // outputFormat 'text' will trigger displayAiUsageSummary in the core logic
                const result = await generateCodeFromDocumentation(coreArgs, coreContext, 'text');

                spinner.succeed(chalk.green('Code generation process completed!'));

                console.log(chalk.bold('\nProcessing Summary:'));
                result.results.forEach(res => {
                    let statusChalk = chalk.yellow;
                    if (res.status === 'success') statusChalk = chalk.green;
                    else if (res.status.startsWith('error')) statusChalk = chalk.red;
                    else if (res.status.startsWith('skipped')) statusChalk = chalk.gray;

                    console.log(`- Document: ${chalk.cyan(res.document)} -> Code File: ${chalk.cyan(res.codeFile)}`);
                    console.log(`  Status: ${statusChalk(res.status)}`);
                    if (res.message && res.status !== 'success') {
                        console.log(`  Message: ${res.message}`);
                    }
                });

                // Overall telemetry is displayed by the core function when outputFormat is 'text'

            } catch (error) {
                spinner.fail(chalk.red('An unexpected error occurred: ' + error.message));
                if (getDebugFlag({ projectRoot: options.projectRoot || findProjectRoot() })) {
                    console.error(error.stack);
                }
                process.exit(1);
            }finally {
                spinner.stop();
            }
        });

    programInstance
        .command('gen-dep-doc-v1')
        .description('Analyze project code dependencies and generate dependency priority documents.')
        .option('-p, --project-root <path>', 'The root directory of the project. Defaults to auto-detected project root.')
        .option('--plan-path <path>', 'Custom document path, defaults to /docs/plain/gen-class.md when empty')
        .option('-o, --overwrite', 'Overwrite existing file if they exist.', false)
        .option('--outline <path>', 'Path to a project outline document to provide broader context for code generation.')
        .action(async (options) => {
            const spinner = ora('Processing documentation to generate code...').start();
            try {
                const projectRoot = options.projectRoot || findProjectRoot();
                if (!projectRoot) {
                    spinner.fail(chalk.red('Error: Could not determine project root. Please specify with --project-root or run from within a Task Master project.'));
                    process.exit(1);
                }

                spinner.text = 'gen-code-dep-doc ... This may take a few moments.';

                const coreArgs = {
                    projectRoot,
                    planDocCustomizePath: options.planPath,
                    overwrite: !!options.overwrite,
                    projectOutlinePath: options.outline, // Add the new option here
                };

                const coreContext = {
                    session: null,
                    reportProgress: (progress) => {
                        if (progress.currentFile && progress.stage) {
                            spinner.text = `Processed ${progress.processedCount}/${progress.totalCount}: ${progress.currentFile} - ${progress.stage} (${progress.status})`;
                        } else if (progress.currentFile) {
                            spinner.text = `Processed ${progress.processedCount}/${progress.totalCount}: ${progress.currentFile} (${progress.status})`;
                        } else {
                            spinner.text = `Processed ${progress.processedCount}/${progress.totalCount} files... (${progress.status})`;
                        }
                    },
                    log: {
                        info: (msg) => console.log(chalk.blue('INFO:'), msg),
                        warn: (msg) => console.warn(chalk.yellow('WARN:'), msg),
                        error: (msg, stack) => {
                            console.error(chalk.red('ERROR:'), msg);
                            if (stack && getDebugFlag( projectRoot )) {
                                console.error(stack);
                            }
                        }
                    },
                    commandNameFromContext: 'cli_gen_code_dep_doc'
                };

                // outputFormat 'text' will trigger displayAiUsageSummary in the core logic
                const result = await genDocFromCodePlan(coreArgs, coreContext, 'text');

                spinner.succeed(chalk.green('Code generation process completed!'));

                console.log(chalk.bold('\nProcessing Summary:'));
                result.results.forEach(res => {
                    let statusChalk = chalk.yellow;
                    if (res.status === 'success') statusChalk = chalk.green;
                    else if (res.status.startsWith('error')) statusChalk = chalk.red;
                    else if (res.status.startsWith('skipped')) statusChalk = chalk.gray;

                    console.log(`- Document: ${chalk.cyan(res.document)}`);
                    console.log(`  Status: ${statusChalk(res.status)}`);
                    if (res.message && res.status !== 'success') {
                        console.log(`  Message: ${res.message}`);
                    }
                });

                // Overall telemetry is displayed by the core function when outputFormat is 'text'

            } catch (error) {
                spinner.fail(chalk.red('An unexpected error occurred: ' + error.message));
                if (getDebugFlag( options.projectRoot || findProjectRoot() )) {
                    console.error(error.stack);
                }
                process.exit(1);
            }finally {
                spinner.stop();
            }
        });

    programInstance
        .command('gen-doc-by-dep-doc-v1')
        .description('Analyze project code dependencies and generate dependency priority documents.')
        .option('-p, --project-root <path>', 'The root directory of the project. Defaults to auto-detected project root.')
        .option('--plan-path <path>', 'Custom document path, defaults to /docs/plain/gen-class.md when empty')
        .option('-o, --overwrite', 'Overwrite existing file if they exist.', false)
        .option('--outline <path>', 'Path to a project outline document to provide broader context for code generation.')
        .action(async (options) => {
            const spinner = ora('Processing documentation to generate code...').start();
            try {
                const projectRoot = options.projectRoot || findProjectRoot();
                if (!projectRoot) {
                    spinner.fail(chalk.red('Error: Could not determine project root. Please specify with --project-root or run from within a Task Master project.'));
                    process.exit(1);
                }

                spinner.text = 'gen-doc-by-dep-doc ... This may take a few moments.';

                const coreArgs = {
                    projectRoot,
                    planDocPath: options.planPath,
                    overwrite: !!options.overwrite,
                    projectOutlinePath: options.outline, // Add the new option here
                };

                const coreContext = {
                    session: null,
                    reportProgress: (progress) => {
                        if (progress.currentFile && progress.stage) {
                            spinner.text = `Processed ${progress.processedCount}/${progress.totalCount}: ${progress.currentFile} - ${progress.stage} (${progress.status})`;
                        } else if (progress.currentFile) {
                            spinner.text = `Processed ${progress.processedCount}/${progress.totalCount}: ${progress.currentFile} (${progress.status})`;
                        } else {
                            spinner.text = `Processed ${progress.processedCount}/${progress.totalCount} files... (${progress.status})`;
                        }
                    },
                    log: {
                        info: (msg) => console.log(chalk.blue('INFO:'), msg),
                        warn: (msg) => console.warn(chalk.yellow('WARN:'), msg),
                        error: (msg, stack) => {
                            console.error(chalk.red('ERROR:'), msg);
                            if (stack && getDebugFlag( projectRoot )) {
                                console.error(stack);
                            }
                        }
                    },
                    commandNameFromContext: 'cli_gen-code-by-dep-doc'
                };

                // outputFormat 'text' will trigger displayAiUsageSummary in the core logic
                const result = await handleGenDocFromCodePlanCommand(coreArgs, coreContext, 'text');

                spinner.succeed(chalk.green('Code generation process completed!'));

                console.log(chalk.bold('\nProcessing Summary:'));
                result.results.forEach(res => {
                    let statusChalk = chalk.yellow;
                    if (res.status === 'success') statusChalk = chalk.green;
                    else if (res.status.startsWith('error')) statusChalk = chalk.red;
                    else if (res.status.startsWith('skipped')) statusChalk = chalk.gray;

                    console.log(`- Document: ${chalk.cyan(res.document)}`);
                    console.log(`  Status: ${statusChalk(res.status)}`);
                    if (res.message && res.status !== 'success') {
                        console.log(`  Message: ${res.message}`);
                    }
                });

                // Overall telemetry is displayed by the core function when outputFormat is 'text'

            } catch (error) {
                spinner.fail(chalk.red('An unexpected error occurred: ' + error.message));
                if (getDebugFlag( options.projectRoot || findProjectRoot() )) {
                    console.error(error.stack);
                }
                process.exit(1);
            }finally {
                spinner.stop();
            }
        });

    programInstance
        .command('gen-code-by-dep-doc-v1')
        .description('Analyze project code dependencies and generate dependency priority documents.')
        .option('-p, --project-root <path>', 'The root directory of the project. Defaults to auto-detected project root.')
        .option('--plan-path <path>', 'Custom document path, defaults to /docs/plain/gen-class.md when empty')
        .option('-o, --overwrite', 'Overwrite existing file if they exist.', false)
        .option('--outline <path>', 'Path to a project outline document to provide broader context for code generation.')
        .action(async (options) => {
            const spinner = ora('Processing documentation to generate code...').start();
            try {
                const projectRoot = options.projectRoot || findProjectRoot();
                if (!projectRoot) {
                    spinner.fail(chalk.red('Error: Could not determine project root. Please specify with --project-root or run from within a Task Master project.'));
                    process.exit(1);
                }

                spinner.text = 'gen-code-by-dep-doc ... This may take a few moments.';

                const coreArgs = {
                    projectRoot,
                    planDocPath: options.planPath,
                    overwrite: !!options.overwrite,
                    projectOutlinePath: options.outline, // Add the new option here
                };

                const coreContext = {
                    session: null,
                    reportProgress: (progress) => {
                        if (progress.currentFile && progress.stage) {
                            spinner.text = `Processed ${progress.processedCount}/${progress.totalCount}: ${progress.currentFile} - ${progress.stage} (${progress.status})`;
                        } else if (progress.currentFile) {
                            spinner.text = `Processed ${progress.processedCount}/${progress.totalCount}: ${progress.currentFile} (${progress.status})`;
                        } else {
                            spinner.text = `Processed ${progress.processedCount}/${progress.totalCount} files... (${progress.status})`;
                        }
                    },
                    log: {
                        info: (msg) => console.log(chalk.blue('INFO:'), msg),
                        warn: (msg) => console.warn(chalk.yellow('WARN:'), msg),
                        error: (msg, stack) => {
                            console.error(chalk.red('ERROR:'), msg);
                            if (stack && getDebugFlag( projectRoot )) {
                                console.error(stack);
                            }
                        }
                    },
                    commandNameFromContext: 'cli_gen-code-by-dep-doc'
                };

                // outputFormat 'text' will trigger displayAiUsageSummary in the core logic
                const result = await handleGenCodeFromClassPlanCommand(coreArgs, coreContext, 'text');

                spinner.succeed(chalk.green('Code generation process completed!'));

                console.log(chalk.bold('\nProcessing Summary:'));
                result.results.forEach(res => {
                    let statusChalk = chalk.yellow;
                    if (res.status === 'success') statusChalk = chalk.green;
                    else if (res.status.startsWith('error')) statusChalk = chalk.red;
                    else if (res.status.startsWith('skipped')) statusChalk = chalk.gray;

                    console.log(`- Document: ${chalk.cyan(res.document)}`);
                    console.log(`  Status: ${statusChalk(res.status)}`);
                    if (res.message && res.status !== 'success') {
                        console.log(`  Message: ${res.message}`);
                    }
                });

                // Overall telemetry is displayed by the core function when outputFormat is 'text'

            } catch (error) {
                spinner.fail(chalk.red('An unexpected error occurred: ' + error.message));
                if (getDebugFlag( options.projectRoot || findProjectRoot() )) {
                    console.error(error.stack);
                }
                process.exit(1);
            }finally {
                spinner.stop();
            }
        });

    programInstance
        .command('gen-project-dir-init-v1')
        .description('Analyze project code dependencies and generate dependency priority documents.')
        .option('-p, --project-root <path>', 'The root directory of the project. Defaults to auto-detected project root.')
        .option('-o, --overwrite', 'Overwrite existing file if they exist.', false)
        .option('--outline <path>', 'Path to a project outline document to provide broader context for code generation.')
        .action(async (options) => {
            const spinner = ora('Processing documentation to generate code...').start();
            try {
                const projectRoot = options.projectRoot || findProjectRoot();
                if (!projectRoot) {
                    spinner.fail(chalk.red('Error: Could not determine project root. Please specify with --project-root or run from within a Task Master project.'));
                    process.exit(1);
                }

                spinner.text = 'gen-project-dir-init-v1 ... This may take a few moments.';

                const coreArgs = {
                    projectRoot,
                    overwrite: !!options.overwrite,
                    projectOutlinePath: options.outline, // Add the new option here
                };

                const coreContext = {
                    session: null,
                    reportProgress: (progress) => {
                        if (progress.currentFile && progress.stage) {
                            spinner.text = `Processed ${progress.processedCount}/${progress.totalCount}: ${progress.currentFile} - ${progress.stage} (${progress.status})`;
                        } else if (progress.currentFile) {
                            spinner.text = `Processed ${progress.processedCount}/${progress.totalCount}: ${progress.currentFile} (${progress.status})`;
                        } else {
                            spinner.text = `Processed ${progress.processedCount}/${progress.totalCount} files... (${progress.status})`;
                        }
                    },
                    log: {
                        info: (msg) => console.log(chalk.blue('INFO:'), msg),
                        warn: (msg) => console.warn(chalk.yellow('WARN:'), msg),
                        error: (msg, stack) => {
                            console.error(chalk.red('ERROR:'), msg);
                            if (stack && getDebugFlag( projectRoot )) {
                                console.error(stack);
                            }
                        }
                    },
                    commandNameFromContext: 'cli_gen-project-dir-init-v1'
                };

                // outputFormat 'text' will trigger displayAiUsageSummary in the core logic
                const result = await handleGenProjectInitCommand(coreArgs, coreContext, 'text');

                spinner.succeed(chalk.green('Code generation process completed!'));

                console.log(chalk.bold('\nProcessing Summary:'));
                result.results.forEach(res => {
                    let statusChalk = chalk.yellow;
                    if (res.status === 'success') statusChalk = chalk.green;
                    else if (res.status.startsWith('error')) statusChalk = chalk.red;
                    else if (res.status.startsWith('skipped')) statusChalk = chalk.gray;

                    console.log(`- Document: ${chalk.cyan(res.document)}`);
                    console.log(`  Status: ${statusChalk(res.status)}`);
                    if (res.message && res.status !== 'success') {
                        console.log(`  Message: ${res.message}`);
                    }
                });

                // Overall telemetry is displayed by the core function when outputFormat is 'text'

            } catch (error) {
                spinner.fail(chalk.red('An unexpected error occurred: ' + error.message));
                if (getDebugFlag( options.projectRoot || findProjectRoot() )) {
                    console.error(error.stack);
                }
                process.exit(1);
            }finally {
                spinner.stop();
            }
        });

	return programInstance;
}

/**
 * Setup the CLI application
 * @returns {Object} Configured Commander program
 */
function setupCLI() {
	// Create a new program instance
	const programInstance = program
		.name('dev')
		.description('AI-driven development task management')
		.version(() => {
			// Read version directly from package.json ONLY
			try {
				const packageJsonPath = path.join(process.cwd(), 'package.json');
				if (fs.existsSync(packageJsonPath)) {
					const packageJson = JSON.parse(
						fs.readFileSync(packageJsonPath, 'utf8')
					);
					return packageJson.version;
				}
			} catch (error) {
				// Silently fall back to 'unknown'
				log(
					'warn',
					'Could not read package.json for version info in .version()'
				);
			}
			return 'unknown'; // Default fallback if package.json fails
		})
		.helpOption('-h, --help', 'Display help')
		.addHelpCommand(false); // Disable default help command

	// Only override help for the main program, not for individual commands
	const originalHelpInformation =
		programInstance.helpInformation.bind(programInstance);
	programInstance.helpInformation = function () {
		// If this is being called for a subcommand, use the default Commander.js help
		if (this.parent && this.parent !== programInstance) {
			return originalHelpInformation();
		}
		// If this is the main program help, use our custom display
		displayHelp();
		return '';
	};

	// Register commands
	registerCommands(programInstance);

	return programInstance;
}

/**
 * Check for newer version of task-master-ai
 * @returns {Promise<{currentVersion: string, latestVersion: string, needsUpdate: boolean}>}
 */
async function checkForUpdate() {
	// Get current version from package.json ONLY
	const currentVersion = getTaskMasterVersion();

	return new Promise((resolve) => {
		// Get the latest version from npm registry
		const options = {
			hostname: 'registry.npmjs.org',
			path: '/hero-task-master-ai',
			method: 'GET',
			headers: {
				Accept: 'application/vnd.npm.install-v1+json' // Lightweight response
			}
		};

		const req = https.request(options, (res) => {
			let data = '';

			res.on('data', (chunk) => {
				data += chunk;
			});

			res.on('end', () => {
				try {
					const npmData = JSON.parse(data);
					const latestVersion = npmData['dist-tags']?.latest || currentVersion;

					// Compare versions
					const needsUpdate =
						compareVersions(currentVersion, latestVersion) < 0;

					resolve({
						currentVersion,
						latestVersion,
						needsUpdate
					});
				} catch (error) {
					log('debug', `Error parsing npm response: ${error.message}`);
					resolve({
						currentVersion,
						latestVersion: currentVersion,
						needsUpdate: false
					});
				}
			});
		});

		req.on('error', (error) => {
			log('debug', `Error checking for updates: ${error.message}`);
			resolve({
				currentVersion,
				latestVersion: currentVersion,
				needsUpdate: false
			});
		});

		// Set a timeout to avoid hanging if npm is slow
		req.setTimeout(3000, () => {
			req.abort();
			log('debug', 'Update check timed out');
			resolve({
				currentVersion,
				latestVersion: currentVersion,
				needsUpdate: false
			});
		});

		req.end();
	});
}

/**
 * Compare semantic versions
 * @param {string} v1 - First version
 * @param {string} v2 - Second version
 * @returns {number} -1 if v1 < v2, 0 if v1 = v2, 1 if v1 > v2
 */
function compareVersions(v1, v2) {
	const v1Parts = v1.split('.').map((p) => parseInt(p, 10));
	const v2Parts = v2.split('.').map((p) => parseInt(p, 10));

	for (let i = 0; i < Math.max(v1Parts.length, v2Parts.length); i++) {
		const v1Part = v1Parts[i] || 0;
		const v2Part = v2Parts[i] || 0;

		if (v1Part < v2Part) return -1;
		if (v1Part > v2Part) return 1;
	}

	return 0;
}

/**
 * Display upgrade notification message
 * @param {string} currentVersion - Current version
 * @param {string} latestVersion - Latest version
 */
function displayUpgradeNotification(currentVersion, latestVersion) {
	const message = boxen(
		`${chalk.blue.bold('Update Available!')} ${chalk.dim(currentVersion)} → ${chalk.green(latestVersion)}\n\n` +
			`Run ${chalk.cyan('npm i hero-task-master-ai@latest -g')} to update to the latest version with new features and bug fixes.`,
		{
			padding: 1,
			margin: { top: 1, bottom: 1 },
			borderColor: 'yellow',
			borderStyle: 'round'
		}
	);

	console.log(message);
}

/**
 * Parse arguments and run the CLI
 * @param {Array} argv - Command-line arguments
 */
async function runCLI(argv = process.argv) {
	try {
		// Display banner if not in a pipe
		if (process.stdout.isTTY) {
			displayBanner();
		}

		// If no arguments provided, show help
		if (argv.length <= 2) {
			displayHelp();
			process.exit(0);
		}

		// Start the update check in the background - don't await yet
		// const updateCheckPromise = checkForUpdate();

		// Setup and parse
		// NOTE: getConfig() might be called during setupCLI->registerCommands if commands need config
		// This means the ConfigurationError might be thrown here if configuration file is missing.
		const programInstance = setupCLI();
		await programInstance.parseAsync(argv);
		console.log('Done -------------------------');

		// After command execution, check if an update is available
		// const updateInfo = await updateCheckPromise;
		// if (updateInfo.needsUpdate) {
		// 	displayUpgradeNotification(
		// 		updateInfo.currentVersion,
		// 		updateInfo.latestVersion
		// 	);
		// }

		// Check if migration has occurred and show FYI notice once
		try {
			// Use initTaskMaster with no required fields - will only fail if no project root
			const taskMaster = initTaskMaster({});

			const tasksPath = taskMaster.getTasksPath();
			const statePath = taskMaster.getStatePath();

			if (tasksPath && fs.existsSync(tasksPath)) {
				// Read raw file to check if it has master key (bypassing tag resolution)
				const rawData = fs.readFileSync(tasksPath, 'utf8');
				const parsedData = JSON.parse(rawData);

				if (parsedData && parsedData.master) {
					// Migration has occurred, check if we've shown the notice
					let stateData = { migrationNoticeShown: false };
					if (statePath && fs.existsSync(statePath)) {
						// Read state.json directly without tag resolution since it's not a tagged file
						const rawStateData = fs.readFileSync(statePath, 'utf8');
						stateData = JSON.parse(rawStateData) || stateData;
					}

					if (!stateData.migrationNoticeShown) {
						displayTaggedTasksFYI({ _migrationHappened: true });

						// Mark as shown
						stateData.migrationNoticeShown = true;
						// Write state.json directly without tag resolution since it's not a tagged file
						if (statePath) {
							fs.writeFileSync(statePath, JSON.stringify(stateData, null, 2));
						}
					}
				}
			}
		} catch (error) {
			// Silently ignore errors checking for migration notice
		}
	} catch (error) {
		// ** Specific catch block for missing configuration file **
		if (error instanceof ConfigurationError) {
			console.error(
				boxen(
					chalk.red.bold('Configuration Update Required!') +
						'\n\n' +
						chalk.white('Taskmaster now uses a ') +
						chalk.yellow.bold('configuration file') +
						chalk.white(
							' in your project for AI model choices and settings.\n\n' +
								'This file appears to be '
						) +
						chalk.red.bold('missing') +
						chalk.white('. No worries though.\n\n') +
						chalk.cyan.bold('To create this file, run the interactive setup:') +
						'\n' +
						chalk.green('   task-master models --setup') +
						'\n\n' +
						chalk.white.bold('Key Points:') +
						'\n' +
						chalk.white('*   ') +
						chalk.yellow.bold('Configuration file') +
						chalk.white(
							': Stores your AI model settings (do not manually edit)\n'
						) +
						chalk.white('*   ') +
						chalk.yellow.bold('.env & .mcp.json') +
						chalk.white(': Still used ') +
						chalk.red.bold('only') +
						chalk.white(' for your AI provider API keys.\n\n') +
						chalk.cyan(
							'`task-master models` to check your config & available models\n'
						) +
						chalk.cyan(
							'`task-master models --setup` to adjust the AI models used by Taskmaster'
						),
					{
						padding: 1,
						margin: { top: 1 },
						borderColor: 'red',
						borderStyle: 'round'
					}
				)
			);
		} else {
			// Generic error handling for other errors
			console.error(chalk.red(`Error: ${error.message}`));
			if (getDebugFlag()) {
				console.error(error);
			}
		}

		process.exit(1);
	}
}

export {
	registerCommands,
	setupCLI,
	runCLI,
	checkForUpdate,
	compareVersions,
	displayUpgradeNotification
};<|MERGE_RESOLUTION|>--- conflicted
+++ resolved
@@ -909,50 +909,6 @@
 			let spinner;
 
 			try {
-<<<<<<< HEAD
-=======
-				if (!inputFile) {
-					if (fs.existsSync(defaultPrdPath)) {
-						console.log(
-							chalk.blue(`Using default PRD file path: ${defaultPrdPath}`)
-						);
-						if (!(await confirmOverwriteIfNeeded())) return;
-
-						console.log(chalk.blue(`Generating ${numTasks} tasks...`));
-						spinner = ora('Parsing PRD and generating tasks...  549\n').start();
-						await parsePRD(defaultPrdPath, outputPath, numTasks, {
-							append: useAppend, // Changed key from useAppend to append
-							force: useForce, // Changed key from useForce to force
-							research: research,
-							projectRoot: projectRoot,
-							tag: tag
-						});
-						spinner.succeed('Tasks generated successfully!');
-						return;
-					}
-
-					console.log(
-						chalk.yellow(
-							`No PRD file specified and default PRD file not found at ${PRD_FILE}.`
-						)
-					);
-					console.log(
-						boxen(
-							`${chalk.white.bold('Parse PRD Help')}\n\n${chalk.cyan('Usage:')}\n  task-master parse-prd <prd-file.txt> [options]\n\n${chalk.cyan('Options:')}\n  -i, --input <file>       Path to the PRD file (alternative to positional argument)\n  -o, --output <file>      Output file path (default: "${TASKMASTER_TASKS_FILE}")\n  -n, --num-tasks <number> Number of tasks to generate (default: 10)\n  -f, --force              Skip confirmation when overwriting existing tasks\n  --append                 Append new tasks to existing tasks.json instead of overwriting\n  -r, --research           Use Perplexity AI for research-backed task generation\n\n${chalk.cyan('Example:')}\n  task-master parse-prd requirements.txt --num-tasks 15\n  task-master parse-prd --input=requirements.txt\n  task-master parse-prd --force\n  task-master parse-prd requirements_v2.txt --append\n  task-master parse-prd requirements.txt --research\n\n${chalk.yellow('Note: This command will:')}\n  1. Look for a PRD file at ${PRD_FILE} by default\n  2. Use the file specified by --input or positional argument if provided\n  3. Generate tasks from the PRD and either:\n     - Overwrite any existing tasks.json file (default)\n     - Append to existing tasks.json if --append is used`,
-							{ padding: 1, borderColor: 'blue', borderStyle: 'round' }
-						)
-					);
-					return;
-				}
-
-				if (!fs.existsSync(inputFile)) {
-					console.error(
-						chalk.red(`Error: Input PRD file not found: ${inputFile}`)
-					);
-					process.exit(1);
-				}
-
->>>>>>> 9b4fc2ca
 				if (!(await confirmOverwriteIfNeeded())) return;
 
 				console.log(chalk.blue(`Parsing PRD file: ${taskMaster.getPrdPath()}`));
@@ -968,17 +924,12 @@
 					);
 				}
 
-<<<<<<< HEAD
 				spinner = ora('Parsing PRD and generating tasks...\n').start();
 				// Handle case where getTasksPath() returns null
 				const outputPath =
 					taskMaster.getTasksPath() ||
 					path.join(taskMaster.getProjectRoot(), TASKMASTER_TASKS_FILE);
 				await parsePRD(taskMaster.getPrdPath(), outputPath, numTasks, {
-=======
-				spinner = ora('Parsing PRD and generating tasks... 611\n').start();
-				await parsePRD(inputFile, outputPath, numTasks, {
->>>>>>> 9b4fc2ca
 					append: useAppend,
 					force: useForce,
 					research: research,
@@ -1801,7 +1752,7 @@
 		.action(async (options) => {
 			try {
 				const { getSystemInfo } = await import('./task-manager/system-info.js');
-				
+
 				const context = {
 					mcpLog: {
 						info: (msg) => console.log(chalk.blue('INFO:'), msg),
@@ -1809,9 +1760,9 @@
 						error: (msg) => console.error(chalk.red('ERROR:'), msg)
 					}
 				};
-				
+
 				const result = await getSystemInfo({}, context, 'text');
-				
+
 			} catch (error) {
 				console.error(chalk.red('获取系统信息时发生错误:'), error.message);
 				process.exit(1);
@@ -5274,7 +5225,7 @@
 		// Get the latest version from npm registry
 		const options = {
 			hostname: 'registry.npmjs.org',
-			path: '/hero-task-master-ai',
+			path: '/hero-tm-ai',
 			method: 'GET',
 			headers: {
 				Accept: 'application/vnd.npm.install-v1+json' // Lightweight response
@@ -5366,7 +5317,7 @@
 function displayUpgradeNotification(currentVersion, latestVersion) {
 	const message = boxen(
 		`${chalk.blue.bold('Update Available!')} ${chalk.dim(currentVersion)} → ${chalk.green(latestVersion)}\n\n` +
-			`Run ${chalk.cyan('npm i hero-task-master-ai@latest -g')} to update to the latest version with new features and bug fixes.`,
+			`Run ${chalk.cyan('npm i hero-tm-ai@latest -g')} to update to the latest version with new features and bug fixes.`,
 		{
 			padding: 1,
 			margin: { top: 1, bottom: 1 },
