/**
 * commands.js
 * Command-line interface for the Task Master CLI
 */

import { program } from 'commander';
import path from 'path';
import chalk from 'chalk';
import boxen from 'boxen';
import fs from 'fs';
import https from 'https';
import http from 'http';
import inquirer from 'inquirer';
import ora from 'ora'; // Import ora

import { log, readJSON, findProjectRoot } from './utils.js';
import {
	parsePRD,
	updateTasks,
	generateTaskFiles,
	setTaskStatus,
	listTasks,
	expandTask,
	expandAllTasks,
	clearSubtasks,
	addTask,
	addSubtask,
	removeSubtask,
	analyzeTaskComplexity,
	updateTaskById,
	updateSubtaskById,
	removeTask,
	findTaskById,
	taskExists,
	moveTask,
	migrateProject
} from './task-manager.js';

import {
	addDependency,
	removeDependency,
	validateDependenciesCommand,
	fixDependenciesCommand
} from './dependency-manager.js';

import {
	isApiKeySet,
	getDebugFlag,
	getConfig,
	writeConfig,
	ConfigurationError,
	isConfigFilePresent,
	getAvailableModels,
	getBaseUrlForRole
} from './config-manager.js';

import {
	COMPLEXITY_REPORT_FILE,
	PRD_FILE,
	TASKMASTER_TASKS_FILE
} from '../../src/constants/paths.js';

import {
	displayBanner,
	displayHelp,
	displayNextTask,
	displayTaskById,
	displayComplexityReport,
	getStatusWithColor,
	confirmTaskOverwrite,
	startLoadingIndicator,
	stopLoadingIndicator,
	displayModelConfiguration,
	displayAvailableModels,
	displayApiKeyStatus
} from './ui.js';

import { initializeProject } from '../init.js';
import {
	getModelConfiguration,
	getAvailableModelsList,
	setModel,
	getApiKeyStatusReport
} from './task-manager/models.js';
import {
	isValidTaskStatus,
	TASK_STATUS_OPTIONS
} from '../../src/constants/task-status.js';
import { getTaskMasterVersion } from '../../src/utils/getVersion.js';
<<<<<<< HEAD
import { syncTasksToReadme } from './sync-readme.js';
=======
import { generateProjectOutline } from './task-manager/project-outline.js';
import { generateProjectCodeInit } from './task-manager/project-code-init.js';
// Import the direct function
// import { generateCodeDocumentationDirect } from '../../mcp-server/src/core/direct-functions/generate-code-documentation-direct.js';
// Import the new command handler function
// import { handleGenerateDocsCommand } from './task-manager/generate-docs-command.js';
import { handleGenerateDocumentationFromCodeCommand } from './task-manager/generate-documentation-from-code-command.js';
// Blueprint for new import:
// import { handleGenerateCodeFromDocumentationCommand } from './task-manager/generate-code-from-documentation-command.js'; 
// We will create this ^ file and function later. For now, let's import the core logic directly.
import { generateCodeFromDocumentation } from './task-manager/generate-code-from-documentation.js';
>>>>>>> bd5adc62

/**
 * Runs the interactive setup process for model configuration.
 * @param {string|null} projectRoot - The resolved project root directory.
 */
async function runInteractiveSetup(projectRoot) {
	if (!projectRoot) {
		console.error(
			chalk.red(
				'Error: Could not determine project root for interactive setup.'
			)
		);
		process.exit(1);
	}

	const currentConfigResult = await getModelConfiguration({ projectRoot });
	const currentModels = currentConfigResult.success
		? currentConfigResult.data.activeModels
		: { main: null, research: null, fallback: null };
	// Handle potential config load failure gracefully for the setup flow
	if (
		!currentConfigResult.success &&
		currentConfigResult.error?.code !== 'CONFIG_MISSING'
	) {
		console.warn(
			chalk.yellow(
				`Warning: Could not load current model configuration: ${currentConfigResult.error?.message || 'Unknown error'}. Proceeding with defaults.`
			)
		);
	}

	// Helper function to fetch OpenRouter models (duplicated for CLI context)
	function fetchOpenRouterModelsCLI() {
		return new Promise((resolve) => {
			const options = {
				hostname: 'openrouter.ai',
				path: '/api/v1/models',
				method: 'GET',
				headers: {
					Accept: 'application/json'
				}
			};

			const req = https.request(options, (res) => {
				let data = '';
				res.on('data', (chunk) => {
					data += chunk;
				});
				res.on('end', () => {
					if (res.statusCode === 200) {
						try {
							const parsedData = JSON.parse(data);
							resolve(parsedData.data || []); // Return the array of models
						} catch (e) {
							console.error('Error parsing OpenRouter response:', e);
							resolve(null); // Indicate failure
						}
					} else {
						console.error(
							`OpenRouter API request failed with status code: ${res.statusCode}`
						);
						resolve(null); // Indicate failure
					}
				});
			});

			req.on('error', (e) => {
				console.error('Error fetching OpenRouter models:', e);
				resolve(null); // Indicate failure
			});
			req.end();
		});
	}

	// Helper function to fetch Ollama models (duplicated for CLI context)
	function fetchOllamaModelsCLI(baseURL = 'http://localhost:11434/api') {
		return new Promise((resolve) => {
			try {
				// Parse the base URL to extract hostname, port, and base path
				const url = new URL(baseURL);
				const isHttps = url.protocol === 'https:';
				const port = url.port || (isHttps ? 443 : 80);
				const basePath = url.pathname.endsWith('/')
					? url.pathname.slice(0, -1)
					: url.pathname;

				const options = {
					hostname: url.hostname,
					port: parseInt(port, 10),
					path: `${basePath}/tags`,
					method: 'GET',
					headers: {
						Accept: 'application/json'
					}
				};

				const requestLib = isHttps ? https : http;
				const req = requestLib.request(options, (res) => {
					let data = '';
					res.on('data', (chunk) => {
						data += chunk;
					});
					res.on('end', () => {
						if (res.statusCode === 200) {
							try {
								const parsedData = JSON.parse(data);
								resolve(parsedData.models || []); // Return the array of models
							} catch (e) {
								console.error('Error parsing Ollama response:', e);
								resolve(null); // Indicate failure
							}
						} else {
							console.error(
								`Ollama API request failed with status code: ${res.statusCode}`
							);
							resolve(null); // Indicate failure
						}
					});
				});

				req.on('error', (e) => {
					console.error('Error fetching Ollama models:', e);
					resolve(null); // Indicate failure
				});
				req.end();
			} catch (e) {
				console.error('Error parsing Ollama base URL:', e);
				resolve(null); // Indicate failure
			}
		});
	}

	// Helper to get choices and default index for a role
	const getPromptData = (role, allowNone = false) => {
		const currentModel = currentModels[role]; // Use the fetched data
		const allModelsRaw = getAvailableModels(); // Get all available models

		// Manually group models by provider
		const modelsByProvider = allModelsRaw.reduce((acc, model) => {
			if (!acc[model.provider]) {
				acc[model.provider] = [];
			}
			acc[model.provider].push(model);
			return acc;
		}, {});

		const cancelOption = { name: '⏹ Cancel Model Setup', value: '__CANCEL__' }; // Symbol updated
		const noChangeOption = currentModel?.modelId
			? {
					name: `✔ No change to current ${role} model (${currentModel.modelId})`, // Symbol updated
					value: '__NO_CHANGE__'
				}
			: null;

		const customOpenRouterOption = {
			name: '* Custom OpenRouter model', // Symbol updated
			value: '__CUSTOM_OPENROUTER__'
		};

		const customOllamaOption = {
			name: '* Custom Ollama model', // Symbol updated
			value: '__CUSTOM_OLLAMA__'
		};

		const customBedrockOption = {
			name: '* Custom Bedrock model', // Add Bedrock custom option
			value: '__CUSTOM_BEDROCK__'
		};

		let choices = [];
		let defaultIndex = 0; // Default to 'Cancel'

		// Filter and format models allowed for this role using the manually grouped data
		const roleChoices = Object.entries(modelsByProvider)
			.map(([provider, models]) => {
				const providerModels = models
					.filter((m) => m.allowed_roles.includes(role))
					.map((m) => ({
						name: `${provider} / ${m.id} ${
							m.cost_per_1m_tokens
								? chalk.gray(
										`($${m.cost_per_1m_tokens.input.toFixed(2)} input | $${m.cost_per_1m_tokens.output.toFixed(2)} output)`
									)
								: ''
						}`,
						value: { id: m.id, provider },
						short: `${provider}/${m.id}`
					}));
				if (providerModels.length > 0) {
					return [...providerModels];
				}
				return null;
			})
			.filter(Boolean)
			.flat();

		// Find the index of the currently selected model for setting the default
		let currentChoiceIndex = -1;
		if (currentModel?.modelId && currentModel?.provider) {
			currentChoiceIndex = roleChoices.findIndex(
				(choice) =>
					typeof choice.value === 'object' &&
					choice.value.id === currentModel.modelId &&
					choice.value.provider === currentModel.provider
			);
		}

		// Construct final choices list based on whether 'None' is allowed
		const commonPrefix = [];
		if (noChangeOption) {
			commonPrefix.push(noChangeOption);
		}
		commonPrefix.push(cancelOption);
		commonPrefix.push(customOpenRouterOption);
		commonPrefix.push(customOllamaOption);
		commonPrefix.push(customBedrockOption);

		const prefixLength = commonPrefix.length; // Initial prefix length

		if (allowNone) {
			choices = [
				...commonPrefix,
				new inquirer.Separator(),
				{ name: '⚪ None (disable)', value: null }, // Symbol updated
				new inquirer.Separator(),
				...roleChoices
			];
			// Adjust default index: Prefix + Sep1 + None + Sep2 (+3)
			const noneOptionIndex = prefixLength + 1;
			defaultIndex =
				currentChoiceIndex !== -1
					? currentChoiceIndex + prefixLength + 3 // Offset by prefix and separators
					: noneOptionIndex; // Default to 'None' if no current model matched
		} else {
			choices = [
				...commonPrefix,
				new inquirer.Separator(),
				...roleChoices,
				new inquirer.Separator()
			];
			// Adjust default index: Prefix + Sep (+1)
			defaultIndex =
				currentChoiceIndex !== -1
					? currentChoiceIndex + prefixLength + 1 // Offset by prefix and separator
					: noChangeOption
						? 1
						: 0; // Default to 'No Change' if present, else 'Cancel'
		}

		// Ensure defaultIndex is valid within the final choices array length
		if (defaultIndex < 0 || defaultIndex >= choices.length) {
			// If default calculation failed or pointed outside bounds, reset intelligently
			defaultIndex = 0; // Default to 'Cancel'
			console.warn(
				`Warning: Could not determine default model for role '${role}'. Defaulting to 'Cancel'.`
			); // Add warning
		}

		return { choices, default: defaultIndex };
	};

	// --- Generate choices using the helper ---
	const mainPromptData = getPromptData('main');
	const researchPromptData = getPromptData('research');
	const fallbackPromptData = getPromptData('fallback', true); // Allow 'None' for fallback

	const answers = await inquirer.prompt([
		{
			type: 'list',
			name: 'mainModel',
			message: 'Select the main model for generation/updates:',
			choices: mainPromptData.choices,
			default: mainPromptData.default
		},
		{
			type: 'list',
			name: 'researchModel',
			message: 'Select the research model:',
			choices: researchPromptData.choices,
			default: researchPromptData.default,
			when: (ans) => ans.mainModel !== '__CANCEL__'
		},
		{
			type: 'list',
			name: 'fallbackModel',
			message: 'Select the fallback model (optional):',
			choices: fallbackPromptData.choices,
			default: fallbackPromptData.default,
			when: (ans) =>
				ans.mainModel !== '__CANCEL__' && ans.researchModel !== '__CANCEL__'
		}
	]);

	let setupSuccess = true;
	let setupConfigModified = false;
	const coreOptionsSetup = { projectRoot }; // Pass root for setup actions

	// Helper to handle setting a model (including custom)
	async function handleSetModel(role, selectedValue, currentModelId) {
		if (selectedValue === '__CANCEL__') {
			console.log(
				chalk.yellow(`\nSetup canceled during ${role} model selection.`)
			);
			setupSuccess = false; // Also mark success as false on cancel
			return false; // Indicate cancellation
		}

		// Handle the new 'No Change' option
		if (selectedValue === '__NO_CHANGE__') {
			console.log(chalk.gray(`No change selected for ${role} model.`));
			return true; // Indicate success, continue setup
		}

		let modelIdToSet = null;
		let providerHint = null;
		let isCustomSelection = false;

		if (selectedValue === '__CUSTOM_OPENROUTER__') {
			isCustomSelection = true;
			const { customId } = await inquirer.prompt([
				{
					type: 'input',
					name: 'customId',
					message: `Enter the custom OpenRouter Model ID for the ${role} role:`
				}
			]);
			if (!customId) {
				console.log(chalk.yellow('No custom ID entered. Skipping role.'));
				return true; // Continue setup, but don't set this role
			}
			modelIdToSet = customId;
			providerHint = 'openrouter';
			// Validate against live OpenRouter list
			const openRouterModels = await fetchOpenRouterModelsCLI();
			if (
				!openRouterModels ||
				!openRouterModels.some((m) => m.id === modelIdToSet)
			) {
				console.error(
					chalk.red(
						`Error: Model ID "${modelIdToSet}" not found in the live OpenRouter model list. Please check the ID.`
					)
				);
				setupSuccess = false;
				return true; // Continue setup, but mark as failed
			}
		} else if (selectedValue === '__CUSTOM_OLLAMA__') {
			isCustomSelection = true;
			const { customId } = await inquirer.prompt([
				{
					type: 'input',
					name: 'customId',
					message: `Enter the custom Ollama Model ID for the ${role} role:`
				}
			]);
			if (!customId) {
				console.log(chalk.yellow('No custom ID entered. Skipping role.'));
				return true; // Continue setup, but don't set this role
			}
			modelIdToSet = customId;
			providerHint = 'ollama';
			// Get the Ollama base URL from config for this role
			const ollamaBaseURL = getBaseUrlForRole(role, projectRoot);
			// Validate against live Ollama list
			const ollamaModels = await fetchOllamaModelsCLI(ollamaBaseURL);
			if (ollamaModels === null) {
				console.error(
					chalk.red(
						`Error: Unable to connect to Ollama server at ${ollamaBaseURL}. Please ensure Ollama is running and try again.`
					)
				);
				setupSuccess = false;
				return true; // Continue setup, but mark as failed
			} else if (!ollamaModels.some((m) => m.model === modelIdToSet)) {
				console.error(
					chalk.red(
						`Error: Model ID "${modelIdToSet}" not found in the Ollama instance. Please verify the model is pulled and available.`
					)
				);
				console.log(
					chalk.yellow(
						`You can check available models with: curl ${ollamaBaseURL}/tags`
					)
				);
				setupSuccess = false;
				return true; // Continue setup, but mark as failed
			}
		} else if (selectedValue === '__CUSTOM_BEDROCK__') {
			isCustomSelection = true;
			const { customId } = await inquirer.prompt([
				{
					type: 'input',
					name: 'customId',
					message: `Enter the custom Bedrock Model ID for the ${role} role (e.g., anthropic.claude-3-sonnet-20240229-v1:0):`
				}
			]);
			if (!customId) {
				console.log(chalk.yellow('No custom ID entered. Skipping role.'));
				return true; // Continue setup, but don't set this role
			}
			modelIdToSet = customId;
			providerHint = 'bedrock';

			// Check if AWS environment variables exist
			if (
				!process.env.AWS_ACCESS_KEY_ID ||
				!process.env.AWS_SECRET_ACCESS_KEY
			) {
				console.error(
					chalk.red(
						'Error: AWS_ACCESS_KEY_ID and/or AWS_SECRET_ACCESS_KEY environment variables are missing. Please set them before using custom Bedrock models.'
					)
				);
				setupSuccess = false;
				return true; // Continue setup, but mark as failed
			}

			console.log(
				chalk.blue(
					`Custom Bedrock model "${modelIdToSet}" will be used. No validation performed.`
				)
			);
		} else if (
			selectedValue &&
			typeof selectedValue === 'object' &&
			selectedValue.id
		) {
			// Standard model selected from list
			modelIdToSet = selectedValue.id;
			providerHint = selectedValue.provider; // Provider is known
		} else if (selectedValue === null && role === 'fallback') {
			// Handle disabling fallback
			modelIdToSet = null;
			providerHint = null;
		} else if (selectedValue) {
			console.error(
				chalk.red(
					`Internal Error: Unexpected selection value for ${role}: ${JSON.stringify(selectedValue)}`
				)
			);
			setupSuccess = false;
			return true;
		}

		// Only proceed if there's a change to be made
		if (modelIdToSet !== currentModelId) {
			if (modelIdToSet) {
				// Set a specific model (standard or custom)
				const result = await setModel(role, modelIdToSet, {
					...coreOptionsSetup,
					providerHint // Pass the hint
				});
				if (result.success) {
					console.log(
						chalk.blue(
							`Set ${role} model: ${result.data.provider} / ${result.data.modelId}`
						)
					);
					if (result.data.warning) {
						// Display warning if returned by setModel
						console.log(chalk.yellow(result.data.warning));
					}
					setupConfigModified = true;
				} else {
					console.error(
						chalk.red(
							`Error setting ${role} model: ${result.error?.message || 'Unknown'}`
						)
					);
					setupSuccess = false;
				}
			} else if (role === 'fallback') {
				// Disable fallback model

				const { effectiveConfig } = getConfig(projectRoot);
				if (effectiveConfig?.models?.fallback?.modelId) {
					// Check if it was actually set before clearing
					effectiveConfig.models.fallback = {
						...effectiveConfig.models.fallback,
						provider: undefined,
						modelId: undefined
					};
					if (writeConfig(effectiveConfig, projectRoot)) {
						console.log(chalk.blue('Fallback model disabled.'));
						setupConfigModified = true;
					} else {
						console.error(
							chalk.red('Failed to disable fallback model in config file.')
						);
						setupSuccess = false;
					}
				} else {
					console.log(chalk.blue('Fallback model was already disabled.'));
				}
			}
		}
		return true; // Indicate setup should continue
	}

	// Process answers using the handler
	if (
		!(await handleSetModel(
			'main',
			answers.mainModel,
			currentModels.main?.modelId // <--- Now 'currentModels' is defined
		))
	) {
		return false; // Explicitly return false if cancelled
	}
	if (
		!(await handleSetModel(
			'research',
			answers.researchModel,
			currentModels.research?.modelId // <--- Now 'currentModels' is defined
		))
	) {
		return false; // Explicitly return false if cancelled
	}
	if (
		!(await handleSetModel(
			'fallback',
			answers.fallbackModel,
			currentModels.fallback?.modelId // <--- Now 'currentModels' is defined
		))
	) {
		return false; // Explicitly return false if cancelled
	}

	if (setupSuccess && setupConfigModified) {
		console.log(chalk.green.bold('\nModel setup complete!'));
	} else if (setupSuccess && !setupConfigModified) {
		console.log(chalk.yellow('\nNo changes made to model configuration.'));
	} else if (!setupSuccess) {
		console.error(
			chalk.red(
				'\nErrors occurred during model selection. Please review and try again.'
			)
		);
	}
	return true; // Indicate setup flow completed (not cancelled)
	// Let the main command flow continue to display results
}

/**
 * Configure and register CLI commands
 * @param {Object} program - Commander program instance
 */
function registerCommands(programInstance) {
	// Add global error handler for unknown options
	programInstance.on('option:unknown', function (unknownOption) {
		const commandName = this._name || 'unknown';
		console.error(chalk.red(`Error: Unknown option '${unknownOption}'`));
		console.error(
			chalk.yellow(
				`Run 'task-master ${commandName} --help' to see available options`
			)
		);
		process.exit(1);
	});

	// parse-prd command
	programInstance
		.command('parse-prd')
		.description('Parse a PRD file and generate tasks')
		.argument('[file]', 'Path to the PRD file')
		.option(
			'-i, --input <file>',
			'Path to the PRD file (alternative to positional argument)'
		)
		.option('-o, --output <file>', 'Output file path', TASKMASTER_TASKS_FILE)
		.option('-n, --num-tasks <number>', 'Number of tasks to generate', '10')
		.option('-f, --force', 'Skip confirmation when overwriting existing tasks')
		.option(
			'--append',
			'Append new tasks to existing tasks.json instead of overwriting'
		)
		.option(
			'-r, --research',
			'Use Perplexity AI for research-backed task generation, providing more comprehensive and accurate task breakdown'
		)
		.action(async (file, options) => {
			// Use input option if file argument not provided
			const inputFile = file || options.input;
			const defaultPrdPath = PRD_FILE;
			const numTasks = parseInt(options.numTasks, 10);
			const outputPath = options.output;
			const force = options.force || false;
			const append = options.append || false;
			const research = options.research || false;
			let useForce = force;
			const useAppend = append;

			// Helper function to check if tasks.json exists and confirm overwrite
			async function confirmOverwriteIfNeeded() {
				if (fs.existsSync(outputPath) && !useForce && !useAppend) {
					const overwrite = await confirmTaskOverwrite(outputPath);
					if (!overwrite) {
						log('info', 'Operation cancelled.');
						return false;
					}
					// If user confirms 'y', we should set useForce = true for the parsePRD call
					// Only overwrite if not appending
					useForce = true;
				}
				return true;
			}

			let spinner;

			try {
				if (!inputFile) {
					if (fs.existsSync(defaultPrdPath)) {
						console.log(
							chalk.blue(`Using default PRD file path: ${defaultPrdPath}`)
						);
						if (!(await confirmOverwriteIfNeeded())) return;

						console.log(chalk.blue(`Generating ${numTasks} tasks...`));
						spinner = ora('Parsing PRD and generating tasks...  549\n').start();
						await parsePRD(defaultPrdPath, outputPath, numTasks, {
							append: useAppend, // Changed key from useAppend to append
							force: useForce, // Changed key from useForce to force
							research: research
						});
						spinner.succeed('Tasks generated successfully!');
						return;
					}

					console.log(
						chalk.yellow(
							`No PRD file specified and default PRD file not found at ${PRD_FILE}.`
						)
					);
					console.log(
						boxen(
							`${chalk.white.bold('Parse PRD Help')}\n\n${chalk.cyan('Usage:')}\n  task-master parse-prd <prd-file.txt> [options]\n\n${chalk.cyan('Options:')}\n  -i, --input <file>       Path to the PRD file (alternative to positional argument)\n  -o, --output <file>      Output file path (default: "${TASKMASTER_TASKS_FILE}")\n  -n, --num-tasks <number> Number of tasks to generate (default: 10)\n  -f, --force              Skip confirmation when overwriting existing tasks\n  --append                 Append new tasks to existing tasks.json instead of overwriting\n  -r, --research           Use Perplexity AI for research-backed task generation\n\n${chalk.cyan('Example:')}\n  task-master parse-prd requirements.txt --num-tasks 15\n  task-master parse-prd --input=requirements.txt\n  task-master parse-prd --force\n  task-master parse-prd requirements_v2.txt --append\n  task-master parse-prd requirements.txt --research\n\n${chalk.yellow('Note: This command will:')}\n  1. Look for a PRD file at ${PRD_FILE} by default\n  2. Use the file specified by --input or positional argument if provided\n  3. Generate tasks from the PRD and either:\n     - Overwrite any existing tasks.json file (default)\n     - Append to existing tasks.json if --append is used`,
							{ padding: 1, borderColor: 'blue', borderStyle: 'round' }
						)
					);
					return;
				}

				if (!fs.existsSync(inputFile)) {
					console.error(
						chalk.red(`Error: Input PRD file not found: ${inputFile}`)
					);
					process.exit(1);
				}

				if (!(await confirmOverwriteIfNeeded())) return;

				console.log(chalk.blue(`Parsing PRD file: ${inputFile}`));
				console.log(chalk.blue(`Generating ${numTasks} tasks...`));
				if (append) {
					console.log(chalk.blue('Appending to existing tasks...'));
				}
				if (research) {
					console.log(
						chalk.blue(
							'Using Perplexity AI for research-backed task generation'
						)
					);
				}

				spinner = ora('Parsing PRD and generating tasks... 611\n').start();
				await parsePRD(inputFile, outputPath, numTasks, {
					append: useAppend,
					force: useForce,
					research: research
				});
				spinner.succeed('Tasks generated successfully!');
			} catch (error) {
				if (spinner) {
					spinner.fail(`Error parsing PRD: ${error.message}`);
				} else {
					console.error(chalk.red(`Error parsing PRD: ${error.message}`));
				}
				process.exit(1);
			}
		});

	// update command
	programInstance
		.command('update')
		.description(
			'Update multiple tasks with ID >= "from" based on new information or implementation changes'
		)
		.option(
			'-f, --file <file>',
			'Path to the tasks file',
			TASKMASTER_TASKS_FILE
		)
		.option(
			'--from <id>',
			'Task ID to start updating from (tasks with ID >= this value will be updated)',
			'1'
		)
		.option(
			'-p, --prompt <text>',
			'Prompt explaining the changes or new context (required)'
		)
		.option(
			'-r, --research',
			'Use Perplexity AI for research-backed task updates'
		)
		.action(async (options) => {
			const tasksPath = options.file || TASKMASTER_TASKS_FILE;
			const fromId = parseInt(options.from, 10); // Validation happens here
			const prompt = options.prompt;
			const useResearch = options.research || false;

			// Check if there's an 'id' option which is a common mistake (instead of 'from')
			if (
				process.argv.includes('--id') ||
				process.argv.some((arg) => arg.startsWith('--id='))
			) {
				console.error(
					chalk.red('Error: The update command uses --from=<id>, not --id=<id>')
				);
				console.log(chalk.yellow('\nTo update multiple tasks:'));
				console.log(
					`  task-master update --from=${fromId} --prompt="Your prompt here"`
				);
				console.log(
					chalk.yellow(
						'\nTo update a single specific task, use the update-task command instead:'
					)
				);
				console.log(
					`  task-master update-task --id=<id> --prompt="Your prompt here"`
				);
				process.exit(1);
			}

			if (!prompt) {
				console.error(
					chalk.red(
						'Error: --prompt parameter is required. Please provide information about the changes.'
					)
				);
				process.exit(1);
			}

			console.log(
				chalk.blue(
					`Updating tasks from ID >= ${fromId} with prompt: "${prompt}"`
				)
			);
			console.log(chalk.blue(`Tasks file: ${tasksPath}`));

			if (useResearch) {
				console.log(
					chalk.blue('Using Perplexity AI for research-backed task updates')
				);
			}

			// Call core updateTasks, passing empty context for CLI
			await updateTasks(
				tasksPath,
				fromId,
				prompt,
				useResearch,
				{} // Pass empty context
			);
		});

	// update-task command
	programInstance
		.command('update-task')
		.description(
			'Update a single specific task by ID with new information (use --id parameter)'
		)
		.option(
			'-f, --file <file>',
			'Path to the tasks file',
			TASKMASTER_TASKS_FILE
		)
		.option('-i, --id <id>', 'Task ID to update (required)')
		.option(
			'-p, --prompt <text>',
			'Prompt explaining the changes or new context (required)'
		)
		.option(
			'-r, --research',
			'Use Perplexity AI for research-backed task updates'
		)
		.action(async (options) => {
			try {
				const tasksPath = options.file || TASKMASTER_TASKS_FILE;

				// Validate required parameters
				if (!options.id) {
					console.error(chalk.red('Error: --id parameter is required'));
					console.log(
						chalk.yellow(
							'Usage example: task-master update-task --id=23 --prompt="Update with new information"'
						)
					);
					process.exit(1);
				}

				// Parse the task ID and validate it's a number
				const taskId = parseInt(options.id, 10);
				if (Number.isNaN(taskId) || taskId <= 0) {
					console.error(
						chalk.red(
							`Error: Invalid task ID: ${options.id}. Task ID must be a positive integer.`
						)
					);
					console.log(
						chalk.yellow(
							'Usage example: task-master update-task --id=23 --prompt="Update with new information"'
						)
					);
					process.exit(1);
				}

				if (!options.prompt) {
					console.error(
						chalk.red(
							'Error: --prompt parameter is required. Please provide information about the changes.'
						)
					);
					console.log(
						chalk.yellow(
							'Usage example: task-master update-task --id=23 --prompt="Update with new information"'
						)
					);
					process.exit(1);
				}

				const prompt = options.prompt;
				const useResearch = options.research || false;

				// Validate tasks file exists
				if (!fs.existsSync(tasksPath)) {
					console.error(
						chalk.red(`Error: Tasks file not found at path: ${tasksPath}`)
					);
					if (tasksPath === TASKMASTER_TASKS_FILE) {
						console.log(
							chalk.yellow(
								'Hint: Run task-master init or task-master parse-prd to create tasks.json first'
							)
						);
					} else {
						console.log(
							chalk.yellow(
								`Hint: Check if the file path is correct: ${tasksPath}`
							)
						);
					}
					process.exit(1);
				}

				console.log(
					chalk.blue(`Updating task ${taskId} with prompt: "${prompt}"`)
				);
				console.log(chalk.blue(`Tasks file: ${tasksPath}`));

				if (useResearch) {
					// Verify Perplexity API key exists if using research
					if (!isApiKeySet('perplexity')) {
						console.log(
							chalk.yellow(
								'Warning: PERPLEXITY_API_KEY environment variable is missing. Research-backed updates will not be available.'
							)
						);
						console.log(
							chalk.yellow('Falling back to Claude AI for task update.')
						);
					} else {
						console.log(
							chalk.blue('Using Perplexity AI for research-backed task update')
						);
					}
				}

				const result = await updateTaskById(
					tasksPath,
					taskId,
					prompt,
					useResearch
				);

				// If the task wasn't updated (e.g., if it was already marked as done)
				if (!result) {
					console.log(
						chalk.yellow(
							'\nTask update was not completed. Review the messages above for details.'
						)
					);
				}
			} catch (error) {
				console.error(chalk.red(`Error: ${error.message}`));

				// Provide more helpful error messages for common issues
				if (
					error.message.includes('task') &&
					error.message.includes('not found')
				) {
					console.log(chalk.yellow('\nTo fix this issue:'));
					console.log(
						'  1. Run task-master list to see all available task IDs'
					);
					console.log('  2. Use a valid task ID with the --id parameter');
				} else if (error.message.includes('API key')) {
					console.log(
						chalk.yellow(
							'\nThis error is related to API keys. Check your environment variables.'
						)
					);
				}

				// Use getDebugFlag getter instead of CONFIG.debug
				if (getDebugFlag()) {
					console.error(error);
				}

				process.exit(1);
			}
		});

	// update-subtask command
	programInstance
		.command('update-subtask')
		.description(
			'Update a subtask by appending additional timestamped information'
		)
		.option(
			'-f, --file <file>',
			'Path to the tasks file',
			TASKMASTER_TASKS_FILE
		)
		.option(
			'-i, --id <id>',
			'Subtask ID to update in format "parentId.subtaskId" (required)'
		)
		.option(
			'-p, --prompt <text>',
			'Prompt explaining what information to add (required)'
		)
		.option('-r, --research', 'Use Perplexity AI for research-backed updates')
		.action(async (options) => {
			try {
				const tasksPath = options.file || TASKMASTER_TASKS_FILE;

				// Validate required parameters
				if (!options.id) {
					console.error(chalk.red('Error: --id parameter is required'));
					console.log(
						chalk.yellow(
							'Usage example: task-master update-subtask --id=5.2 --prompt="Add more details about the API endpoint"'
						)
					);
					process.exit(1);
				}

				// Validate subtask ID format (should contain a dot)
				const subtaskId = options.id;
				if (!subtaskId.includes('.')) {
					console.error(
						chalk.red(
							`Error: Invalid subtask ID format: ${subtaskId}. Subtask ID must be in format "parentId.subtaskId"`
						)
					);
					console.log(
						chalk.yellow(
							'Usage example: task-master update-subtask --id=5.2 --prompt="Add more details about the API endpoint"'
						)
					);
					process.exit(1);
				}

				if (!options.prompt) {
					console.error(
						chalk.red(
							'Error: --prompt parameter is required. Please provide information to add to the subtask.'
						)
					);
					console.log(
						chalk.yellow(
							'Usage example: task-master update-subtask --id=5.2 --prompt="Add more details about the API endpoint"'
						)
					);
					process.exit(1);
				}

				const prompt = options.prompt;
				const useResearch = options.research || false;

				// Validate tasks file exists
				if (!fs.existsSync(tasksPath)) {
					console.error(
						chalk.red(`Error: Tasks file not found at path: ${tasksPath}`)
					);
					if (tasksPath === TASKMASTER_TASKS_FILE) {
						console.log(
							chalk.yellow(
								'Hint: Run task-master init or task-master parse-prd to create tasks.json first'
							)
						);
					} else {
						console.log(
							chalk.yellow(
								`Hint: Check if the file path is correct: ${tasksPath}`
							)
						);
					}
					process.exit(1);
				}

				console.log(
					chalk.blue(`Updating subtask ${subtaskId} with prompt: "${prompt}"`)
				);
				console.log(chalk.blue(`Tasks file: ${tasksPath}`));

				if (useResearch) {
					// Verify Perplexity API key exists if using research
					if (!isApiKeySet('perplexity')) {
						console.log(
							chalk.yellow(
								'Warning: PERPLEXITY_API_KEY environment variable is missing. Research-backed updates will not be available.'
							)
						);
						console.log(
							chalk.yellow('Falling back to Claude AI for subtask update.')
						);
					} else {
						console.log(
							chalk.blue(
								'Using Perplexity AI for research-backed subtask update'
							)
						);
					}
				}

				const result = await updateSubtaskById(
					tasksPath,
					subtaskId,
					prompt,
					useResearch
				);

				if (!result) {
					console.log(
						chalk.yellow(
							'\nSubtask update was not completed. Review the messages above for details.'
						)
					);
				}
			} catch (error) {
				console.error(chalk.red(`Error: ${error.message}`));

				// Provide more helpful error messages for common issues
				if (
					error.message.includes('subtask') &&
					error.message.includes('not found')
				) {
					console.log(chalk.yellow('\nTo fix this issue:'));
					console.log(
						'  1. Run task-master list --with-subtasks to see all available subtask IDs'
					);
					console.log(
						'  2. Use a valid subtask ID with the --id parameter in format "parentId.subtaskId"'
					);
				} else if (error.message.includes('API key')) {
					console.log(
						chalk.yellow(
							'\nThis error is related to API keys. Check your environment variables.'
						)
					);
				}

				// Use getDebugFlag getter instead of CONFIG.debug
				if (getDebugFlag()) {
					console.error(error);
				}

				process.exit(1);
			}
		});

	// generate command
	programInstance
		.command('generate')
		.description('Generate task files from tasks.json')
		.option(
			'-f, --file <file>',
			'Path to the tasks file',
			TASKMASTER_TASKS_FILE
		)
		.option('-o, --output <dir>', 'Output directory', 'tasks')
		.action(async (options) => {
			const tasksPath = options.file || TASKMASTER_TASKS_FILE;
			const outputDir = options.output;

			console.log(chalk.blue(`Generating task files from: ${tasksPath}`));
			console.log(chalk.blue(`Output directory: ${outputDir}`));

			await generateTaskFiles(tasksPath, outputDir);
		});

	// set-status command
	programInstance
		.command('set-status')
		.alias('mark')
		.alias('set')
		.description('Set the status of a task')
		.option(
			'-i, --id <id>',
			'Task ID (can be comma-separated for multiple tasks)'
		)
		.option(
			'-s, --status <status>',
			`New status (one of: ${TASK_STATUS_OPTIONS.join(', ')})`
		)
		.option(
			'-f, --file <file>',
			'Path to the tasks file',
			TASKMASTER_TASKS_FILE
		)
		.action(async (options) => {
			const tasksPath = options.file || TASKMASTER_TASKS_FILE;
			const taskId = options.id;
			const status = options.status;

			if (!taskId || !status) {
				console.error(chalk.red('Error: Both --id and --status are required'));
				process.exit(1);
			}

			if (!isValidTaskStatus(status)) {
				console.error(
					chalk.red(
						`Error: Invalid status value: ${status}. Use one of: ${TASK_STATUS_OPTIONS.join(', ')}`
					)
				);

				process.exit(1);
			}

			console.log(
				chalk.blue(`Setting status of task(s) ${taskId} to: ${status}`)
			);

			await setTaskStatus(tasksPath, taskId, status);
		});

	// list command
	programInstance
		.command('list')
		.description('List all tasks')
		.option(
			'-f, --file <file>',
			'Path to the tasks file',
			TASKMASTER_TASKS_FILE
		)
		.option(
			'-r, --report <report>',
			'Path to the complexity report file',
			COMPLEXITY_REPORT_FILE
		)
		.option('-s, --status <status>', 'Filter by status')
		.option('--with-subtasks', 'Show subtasks for each task')
		.action(async (options) => {
			const tasksPath = options.file || TASKMASTER_TASKS_FILE;
			const reportPath = options.report;
			const statusFilter = options.status;
			const withSubtasks = options.withSubtasks || false;

			console.log(chalk.blue(`Listing tasks from: ${tasksPath}`));
			if (statusFilter) {
				console.log(chalk.blue(`Filtering by status: ${statusFilter}`));
			}
			if (withSubtasks) {
				console.log(chalk.blue('Including subtasks in listing'));
			}

			await listTasks(tasksPath, statusFilter, reportPath, withSubtasks);
		});

	// expand command
	programInstance
		.command('expand')
		.description('Expand a task into subtasks using AI')
		.option('-i, --id <id>', 'ID of the task to expand')
		.option(
			'-a, --all',
			'Expand all pending tasks based on complexity analysis'
		)
		.option(
			'-n, --num <number>',
			'Number of subtasks to generate (uses complexity analysis by default if available)'
		)
		.option(
			'-r, --research',
			'Enable research-backed generation (e.g., using Perplexity)',
			false
		)
		.option('-p, --prompt <text>', 'Additional context for subtask generation')
		.option('-f, --force', 'Force expansion even if subtasks exist', false) // Ensure force option exists
		.option(
			'--file <file>',
			'Path to the tasks file (relative to project root)',
			TASKMASTER_TASKS_FILE // Allow file override
		) // Allow file override
		.action(async (options) => {
			const projectRoot = findProjectRoot();
			if (!projectRoot) {
				console.error(chalk.red('Error: Could not find project root.'));
				process.exit(1);
			}
			const tasksPath = path.resolve(projectRoot, options.file); // Resolve tasks path

			if (options.all) {
				// --- Handle expand --all ---
				console.log(chalk.blue('Expanding all pending tasks...'));
				// Updated call to the refactored expandAllTasks
				try {
					const result = await expandAllTasks(
						tasksPath,
						options.num, // Pass num
						options.research, // Pass research flag
						options.prompt, // Pass additional context
						options.force, // Pass force flag
						{} // Pass empty context for CLI calls
						// outputFormat defaults to 'text' in expandAllTasks for CLI
					);
				} catch (error) {
					console.error(
						chalk.red(`Error expanding all tasks: ${error.message}`)
					);
					process.exit(1);
				}
			} else if (options.id) {
				// --- Handle expand --id <id> (Should be correct from previous refactor) ---
				if (!options.id) {
					console.error(
						chalk.red('Error: Task ID is required unless using --all.')
					);
					process.exit(1);
				}

				console.log(chalk.blue(`Expanding task ${options.id}...`));
				try {
					// Call the refactored expandTask function
					await expandTask(
						tasksPath,
						options.id,
						options.num,
						options.research,
						options.prompt,
						{}, // Pass empty context for CLI calls
						options.force // Pass the force flag down
					);
					// expandTask logs its own success/failure for single task
				} catch (error) {
					console.error(
						chalk.red(`Error expanding task ${options.id}: ${error.message}`)
					);
					process.exit(1);
				}
			} else {
				console.error(
					chalk.red('Error: You must specify either a task ID (--id) or --all.')
				);
				programInstance.help(); // Show help
			}
		});

	// analyze-complexity command
	programInstance
		.command('analyze-complexity')
		.description(
			`Analyze tasks and generate expansion recommendations${chalk.reset('')}`
		)
		.option(
			'-o, --output <file>',
			'Output file path for the report',
			COMPLEXITY_REPORT_FILE
		)
		.option(
			'-m, --model <model>',
			'LLM model to use for analysis (defaults to configured model)'
		)
		.option(
			'-t, --threshold <number>',
			'Minimum complexity score to recommend expansion (1-10)',
			'5'
		)
		.option(
			'-f, --file <file>',
			'Path to the tasks file',
			TASKMASTER_TASKS_FILE
		)
		.option(
			'-r, --research',
			'Use Perplexity AI for research-backed complexity analysis'
		)
		.option(
			'-i, --id <ids>',
			'Comma-separated list of specific task IDs to analyze (e.g., "1,3,5")'
		)
		.option('--from <id>', 'Starting task ID in a range to analyze')
		.option('--to <id>', 'Ending task ID in a range to analyze')
		.action(async (options) => {
			const tasksPath = options.file || TASKMASTER_TASKS_FILE;
			const outputPath = options.output;
			const modelOverride = options.model;
			const thresholdScore = parseFloat(options.threshold);
			const useResearch = options.research || false;

			console.log(chalk.blue(`Analyzing task complexity from: ${tasksPath}`));
			console.log(chalk.blue(`Output report will be saved to: ${outputPath}`));

			if (options.id) {
				console.log(chalk.blue(`Analyzing specific task IDs: ${options.id}`));
			} else if (options.from || options.to) {
				const fromStr = options.from ? options.from : 'first';
				const toStr = options.to ? options.to : 'last';
				console.log(
					chalk.blue(`Analyzing tasks in range: ${fromStr} to ${toStr}`)
				);
			}

			if (useResearch) {
				console.log(
					chalk.blue(
						'Using Perplexity AI for research-backed complexity analysis'
					)
				);
			}

			await analyzeTaskComplexity(options);
		});

	// clear-subtasks command
	programInstance
		.command('clear-subtasks')
		.description('Clear subtasks from specified tasks')
		.option(
			'-f, --file <file>',
			'Path to the tasks file',
			TASKMASTER_TASKS_FILE
		)
		.option(
			'-i, --id <ids>',
			'Task IDs (comma-separated) to clear subtasks from'
		)
		.option('--all', 'Clear subtasks from all tasks')
		.action(async (options) => {
			const tasksPath = options.file || TASKMASTER_TASKS_FILE;
			const taskIds = options.id;
			const all = options.all;

			if (!taskIds && !all) {
				console.error(
					chalk.red(
						'Error: Please specify task IDs with --id=<ids> or use --all to clear all tasks'
					)
				);
				process.exit(1);
			}

			if (all) {
				// If --all is specified, get all task IDs
				const data = readJSON(tasksPath);
				if (!data || !data.tasks) {
					console.error(chalk.red('Error: No valid tasks found'));
					process.exit(1);
				}
				const allIds = data.tasks.map((t) => t.id).join(',');
				clearSubtasks(tasksPath, allIds);
			} else {
				clearSubtasks(tasksPath, taskIds);
			}
		});

	// add-task command
	programInstance
		.command('add-task')
		.description('Add a new task using AI, optionally providing manual details')
		.option(
			'-f, --file <file>',
			'Path to the tasks file',
			TASKMASTER_TASKS_FILE
		)
		.option(
			'-p, --prompt <prompt>',
			'Description of the task to add (required if not using manual fields)'
		)
		.option('-t, --title <title>', 'Task title (for manual task creation)')
		.option(
			'-d, --description <description>',
			'Task description (for manual task creation)'
		)
		.option(
			'--details <details>',
			'Implementation details (for manual task creation)'
		)
		.option(
			'--dependencies <dependencies>',
			'Comma-separated list of task IDs this task depends on'
		)
		.option(
			'--priority <priority>',
			'Task priority (high, medium, low)',
			'medium'
		)
		.option(
			'-r, --research',
			'Whether to use research capabilities for task creation'
		)
		.action(async (options) => {
			const isManualCreation = options.title && options.description;

			// Validate that either prompt or title+description are provided
			if (!options.prompt && !isManualCreation) {
				console.error(
					chalk.red(
						'Error: Either --prompt or both --title and --description must be provided'
					)
				);
				process.exit(1);
			}

			const tasksPath = options.file || TASKMASTER_TASKS_FILE;

			if (!fs.existsSync(tasksPath)) {
				console.error(
					`❌ No tasks.json file found. Please run "task-master init" or create a tasks.json file at ${TASKMASTER_TASKS_FILE}`
				);
				process.exit(1);
			}

			// Correctly determine projectRoot
			const projectRoot = findProjectRoot();

			let manualTaskData = null;
			if (isManualCreation) {
				manualTaskData = {
					title: options.title,
					description: options.description,
					details: options.details || '',
					testStrategy: options.testStrategy || ''
				};
				// Restore specific logging for manual creation
				console.log(
					chalk.blue(`Creating task manually with title: "${options.title}"`)
				);
			} else {
				// Restore specific logging for AI creation
				console.log(
					chalk.blue(`Creating task with AI using prompt: "${options.prompt}"`)
				);
			}

			// Log dependencies and priority if provided (restored)
			const dependenciesArray = options.dependencies
				? options.dependencies.split(',').map((id) => id.trim())
				: [];
			if (dependenciesArray.length > 0) {
				console.log(
					chalk.blue(`Dependencies: [${dependenciesArray.join(', ')}]`)
				);
			}
			if (options.priority) {
				console.log(chalk.blue(`Priority: ${options.priority}`));
			}

			const context = {
				projectRoot,
				commandName: 'add-task',
				outputType: 'cli'
			};

			try {
				const { newTaskId, telemetryData } = await addTask(
					tasksPath,
					options.prompt,
					dependenciesArray,
					options.priority,
					context,
					'text',
					manualTaskData,
					options.research
				);

				// addTask handles detailed CLI success logging AND telemetry display when outputFormat is 'text'
				// No need to call displayAiUsageSummary here anymore.
			} catch (error) {
				console.error(chalk.red(`Error adding task: ${error.message}`));
				if (error.details) {
					console.error(chalk.red(error.details));
				}
				process.exit(1);
			}
		});

	// next command
	programInstance
		.command('next')
		.description(
			`Show the next task to work on based on dependencies and status${chalk.reset('')}`
		)
		.option(
			'-f, --file <file>',
			'Path to the tasks file',
			TASKMASTER_TASKS_FILE
		)
		.option(
			'-r, --report <report>',
			'Path to the complexity report file',
			COMPLEXITY_REPORT_FILE
		)
		.action(async (options) => {
			const tasksPath = options.file || TASKMASTER_TASKS_FILE;
			const reportPath = options.report;

			await displayNextTask(tasksPath, reportPath);
		});

	// show command
	programInstance
		.command('show')
		.description(
			`Display detailed information about a specific task${chalk.reset('')}`
		)
		.argument('[id]', 'Task ID to show')
		.option('-i, --id <id>', 'Task ID to show')
		.option('-s, --status <status>', 'Filter subtasks by status') // ADDED status option
		.option(
			'-f, --file <file>',
			'Path to the tasks file',
			TASKMASTER_TASKS_FILE
		)
		.option(
			'-r, --report <report>',
			'Path to the complexity report file',
			COMPLEXITY_REPORT_FILE
		)
		.action(async (taskId, options) => {
			const idArg = taskId || options.id;
			const statusFilter = options.status; // ADDED: Capture status filter

			if (!idArg) {
				console.error(chalk.red('Error: Please provide a task ID'));
				process.exit(1);
			}

			const tasksPath = options.file || TASKMASTER_TASKS_FILE;
			const reportPath = options.report;
			// PASS statusFilter to the display function
			await displayTaskById(tasksPath, idArg, reportPath, statusFilter);
		});

	// add-dependency command
	programInstance
		.command('add-dependency')
		.description('Add a dependency to a task')
		.option('-i, --id <id>', 'Task ID to add dependency to')
		.option('-d, --depends-on <id>', 'Task ID that will become a dependency')
		.option(
			'-f, --file <file>',
			'Path to the tasks file',
			TASKMASTER_TASKS_FILE
		)
		.action(async (options) => {
			const tasksPath = options.file || TASKMASTER_TASKS_FILE;
			const taskId = options.id;
			const dependencyId = options.dependsOn;

			if (!taskId || !dependencyId) {
				console.error(
					chalk.red('Error: Both --id and --depends-on are required')
				);
				process.exit(1);
			}

			// Handle subtask IDs correctly by preserving the string format for IDs containing dots
			// Only use parseInt for simple numeric IDs
			const formattedTaskId = taskId.includes('.')
				? taskId
				: parseInt(taskId, 10);
			const formattedDependencyId = dependencyId.includes('.')
				? dependencyId
				: parseInt(dependencyId, 10);

			await addDependency(tasksPath, formattedTaskId, formattedDependencyId);
		});

	// remove-dependency command
	programInstance
		.command('remove-dependency')
		.description('Remove a dependency from a task')
		.option('-i, --id <id>', 'Task ID to remove dependency from')
		.option('-d, --depends-on <id>', 'Task ID to remove as a dependency')
		.option(
			'-f, --file <file>',
			'Path to the tasks file',
			TASKMASTER_TASKS_FILE
		)
		.action(async (options) => {
			const tasksPath = options.file || TASKMASTER_TASKS_FILE;
			const taskId = options.id;
			const dependencyId = options.dependsOn;

			if (!taskId || !dependencyId) {
				console.error(
					chalk.red('Error: Both --id and --depends-on are required')
				);
				process.exit(1);
			}

			// Handle subtask IDs correctly by preserving the string format for IDs containing dots
			// Only use parseInt for simple numeric IDs
			const formattedTaskId = taskId.includes('.')
				? taskId
				: parseInt(taskId, 10);
			const formattedDependencyId = dependencyId.includes('.')
				? dependencyId
				: parseInt(dependencyId, 10);

			await removeDependency(tasksPath, formattedTaskId, formattedDependencyId);
		});

	// validate-dependencies command
	programInstance
		.command('validate-dependencies')
		.description(
			`Identify invalid dependencies without fixing them${chalk.reset('')}`
		)
		.option(
			'-f, --file <file>',
			'Path to the tasks file',
			TASKMASTER_TASKS_FILE
		)
		.action(async (options) => {
			await validateDependenciesCommand(options.file || TASKMASTER_TASKS_FILE);
		});

	// fix-dependencies command
	programInstance
		.command('fix-dependencies')
		.description(`Fix invalid dependencies automatically${chalk.reset('')}`)
		.option(
			'-f, --file <file>',
			'Path to the tasks file',
			TASKMASTER_TASKS_FILE
		)
		.action(async (options) => {
			await fixDependenciesCommand(options.file || TASKMASTER_TASKS_FILE);
		});

	// complexity-report command
	programInstance
		.command('complexity-report')
		.description(`Display the complexity analysis report${chalk.reset('')}`)
		.option(
			'-f, --file <file>',
			'Path to the report file',
			COMPLEXITY_REPORT_FILE
		)
		.action(async (options) => {
			await displayComplexityReport(options.file || COMPLEXITY_REPORT_FILE);
		});

	// add-subtask command
	programInstance
		.command('add-subtask')
		.description('Add a subtask to an existing task')
		.option(
			'-f, --file <file>',
			'Path to the tasks file',
			TASKMASTER_TASKS_FILE
		)
		.option('-p, --parent <id>', 'Parent task ID (required)')
		.option('-i, --task-id <id>', 'Existing task ID to convert to subtask')
		.option(
			'-t, --title <title>',
			'Title for the new subtask (when creating a new subtask)'
		)
		.option('-d, --description <text>', 'Description for the new subtask')
		.option('--details <text>', 'Implementation details for the new subtask')
		.option(
			'--dependencies <ids>',
			'Comma-separated list of dependency IDs for the new subtask'
		)
		.option('-s, --status <status>', 'Status for the new subtask', 'pending')
		.option('--skip-generate', 'Skip regenerating task files')
		.action(async (options) => {
			const tasksPath = options.file || TASKMASTER_TASKS_FILE;
			const parentId = options.parent;
			const existingTaskId = options.taskId;
			const generateFiles = !options.skipGenerate;

			if (!parentId) {
				console.error(
					chalk.red(
						'Error: --parent parameter is required. Please provide a parent task ID.'
					)
				);
				showAddSubtaskHelp();
				process.exit(1);
			}

			// Parse dependencies if provided
			let dependencies = [];
			if (options.dependencies) {
				dependencies = options.dependencies.split(',').map((id) => {
					// Handle both regular IDs and dot notation
					return id.includes('.') ? id.trim() : parseInt(id.trim(), 10);
				});
			}

			try {
				if (existingTaskId) {
					// Convert existing task to subtask
					console.log(
						chalk.blue(
							`Converting task ${existingTaskId} to a subtask of ${parentId}...`
						)
					);
					await addSubtask(
						tasksPath,
						parentId,
						existingTaskId,
						null,
						generateFiles
					);
					console.log(
						chalk.green(
							`✓ Task ${existingTaskId} successfully converted to a subtask of task ${parentId}`
						)
					);
				} else if (options.title) {
					// Create new subtask with provided data
					console.log(
						chalk.blue(`Creating new subtask for parent task ${parentId}...`)
					);

					const newSubtaskData = {
						title: options.title,
						description: options.description || '',
						details: options.details || '',
						status: options.status || 'pending',
						dependencies: dependencies
					};

					const subtask = await addSubtask(
						tasksPath,
						parentId,
						null,
						newSubtaskData,
						generateFiles
					);
					console.log(
						chalk.green(
							`✓ New subtask ${parentId}.${subtask.id} successfully created`
						)
					);

					// Display success message and suggested next steps
					console.log(
						boxen(
							chalk.white.bold(
								`Subtask ${parentId}.${subtask.id} Added Successfully`
							) +
								'\n\n' +
								chalk.white(`Title: ${subtask.title}`) +
								'\n' +
								chalk.white(`Status: ${getStatusWithColor(subtask.status)}`) +
								'\n' +
								(dependencies.length > 0
									? chalk.white(`Dependencies: ${dependencies.join(', ')}`) +
										'\n'
									: '') +
								'\n' +
								chalk.white.bold('Next Steps:') +
								'\n' +
								chalk.cyan(
									`1. Run ${chalk.yellow(`task-master show ${parentId}`)} to see the parent task with all subtasks`
								) +
								'\n' +
								chalk.cyan(
									`2. Run ${chalk.yellow(`task-master set-status --id=${parentId}.${subtask.id} --status=in-progress`)} to start working on it`
								),
							{
								padding: 1,
								borderColor: 'green',
								borderStyle: 'round',
								margin: { top: 1 }
							}
						)
					);
				} else {
					console.error(
						chalk.red('Error: Either --task-id or --title must be provided.')
					);
					console.log(
						boxen(
							chalk.white.bold('Usage Examples:') +
								'\n\n' +
								chalk.white('Convert existing task to subtask:') +
								'\n' +
								chalk.yellow(
									`  task-master add-subtask --parent=5 --task-id=8`
								) +
								'\n\n' +
								chalk.white('Create new subtask:') +
								'\n' +
								chalk.yellow(
									`  task-master add-subtask --parent=5 --title="Implement login UI" --description="Create the login form"`
								) +
								'\n\n',
							{ padding: 1, borderColor: 'blue', borderStyle: 'round' }
						)
					);
					process.exit(1);
				}
			} catch (error) {
				console.error(chalk.red(`Error: ${error.message}`));
				showAddSubtaskHelp();
				process.exit(1);
			}
		})
		.on('error', function (err) {
			console.error(chalk.red(`Error: ${err.message}`));
			showAddSubtaskHelp();
			process.exit(1);
		});

	// Helper function to show add-subtask command help
	function showAddSubtaskHelp() {
		console.log(
			boxen(
				`${chalk.white.bold('Add Subtask Command Help')}\n\n${chalk.cyan('Usage:')}\n  task-master add-subtask --parent=<id> [options]\n\n${chalk.cyan('Options:')}\n  -p, --parent <id>         Parent task ID (required)\n  -i, --task-id <id>        Existing task ID to convert to subtask\n  -t, --title <title>       Title for the new subtask\n  -d, --description <text>  Description for the new subtask\n  --details <text>          Implementation details for the new subtask\n  --dependencies <ids>      Comma-separated list of dependency IDs\n  -s, --status <status>     Status for the new subtask (default: "pending")\n  -f, --file <file>         Path to the tasks file (default: "${TASKMASTER_TASKS_FILE}")\n  --skip-generate           Skip regenerating task files\n\n${chalk.cyan('Examples:')}\n  task-master add-subtask --parent=5 --task-id=8\n  task-master add-subtask -p 5 -t "Implement login UI" -d "Create the login form"`,
				{ padding: 1, borderColor: 'blue', borderStyle: 'round' }
			)
		);
	}

	// remove-subtask command
	programInstance
		.command('remove-subtask')
		.description('Remove a subtask from its parent task')
		.option(
			'-f, --file <file>',
			'Path to the tasks file',
			TASKMASTER_TASKS_FILE
		)
		.option(
			'-i, --id <id>',
			'Subtask ID(s) to remove in format "parentId.subtaskId" (can be comma-separated for multiple subtasks)'
		)
		.option(
			'-c, --convert',
			'Convert the subtask to a standalone task instead of deleting it'
		)
		.option('--skip-generate', 'Skip regenerating task files')
		.action(async (options) => {
			const tasksPath = options.file || TASKMASTER_TASKS_FILE;
			const subtaskIds = options.id;
			const convertToTask = options.convert || false;
			const generateFiles = !options.skipGenerate;

			if (!subtaskIds) {
				console.error(
					chalk.red(
						'Error: --id parameter is required. Please provide subtask ID(s) in format "parentId.subtaskId".'
					)
				);
				showRemoveSubtaskHelp();
				process.exit(1);
			}

			try {
				// Split by comma to support multiple subtask IDs
				const subtaskIdArray = subtaskIds.split(',').map((id) => id.trim());

				for (const subtaskId of subtaskIdArray) {
					// Validate subtask ID format
					if (!subtaskId.includes('.')) {
						console.error(
							chalk.red(
								`Error: Subtask ID "${subtaskId}" must be in format "parentId.subtaskId"`
							)
						);
						showRemoveSubtaskHelp();
						process.exit(1);
					}

					console.log(chalk.blue(`Removing subtask ${subtaskId}...`));
					if (convertToTask) {
						console.log(
							chalk.blue('The subtask will be converted to a standalone task')
						);
					}

					const result = await removeSubtask(
						tasksPath,
						subtaskId,
						convertToTask,
						generateFiles
					);

					if (convertToTask && result) {
						// Display success message and next steps for converted task
						console.log(
							boxen(
								chalk.white.bold(
									`Subtask ${subtaskId} Converted to Task #${result.id}`
								) +
									'\n\n' +
									chalk.white(`Title: ${result.title}`) +
									'\n' +
									chalk.white(`Status: ${getStatusWithColor(result.status)}`) +
									'\n' +
									chalk.white(
										`Dependencies: ${result.dependencies.join(', ')}`
									) +
									'\n\n' +
									chalk.white.bold('Next Steps:') +
									'\n' +
									chalk.cyan(
										`1. Run ${chalk.yellow(`task-master show ${result.id}`)} to see details of the new task`
									) +
									'\n' +
									chalk.cyan(
										`2. Run ${chalk.yellow(`task-master set-status --id=${result.id} --status=in-progress`)} to start working on it`
									),
								{
									padding: 1,
									borderColor: 'green',
									borderStyle: 'round',
									margin: { top: 1 }
								}
							)
						);
					} else {
						// Display success message for deleted subtask
						console.log(
							boxen(
								chalk.white.bold(`Subtask ${subtaskId} Removed`) +
									'\n\n' +
									chalk.white('The subtask has been successfully deleted.'),
								{
									padding: 1,
									borderColor: 'green',
									borderStyle: 'round',
									margin: { top: 1 }
								}
							)
						);
					}
				}
			} catch (error) {
				console.error(chalk.red(`Error: ${error.message}`));
				showRemoveSubtaskHelp();
				process.exit(1);
			}
		})
		.on('error', function (err) {
			console.error(chalk.red(`Error: ${err.message}`));
			showRemoveSubtaskHelp();
			process.exit(1);
		});

	// Helper function to show remove-subtask command help
	function showRemoveSubtaskHelp() {
		console.log(
			boxen(
				chalk.white.bold('Remove Subtask Command Help') +
					'\n\n' +
					chalk.cyan('Usage:') +
					'\n' +
					`  task-master remove-subtask --id=<parentId.subtaskId> [options]\n\n` +
					chalk.cyan('Options:') +
					'\n' +
					'  -i, --id <id>       Subtask ID(s) to remove in format "parentId.subtaskId" (can be comma-separated, required)\n' +
					'  -c, --convert       Convert the subtask to a standalone task instead of deleting it\n' +
					'  -f, --file <file>   Path to the tasks file (default: "' +
					TASKMASTER_TASKS_FILE +
					'")\n' +
					'  --skip-generate     Skip regenerating task files\n\n' +
					chalk.cyan('Examples:') +
					'\n' +
					'  task-master remove-subtask --id=5.2\n' +
					'  task-master remove-subtask --id=5.2,6.3,7.1\n' +
					'  task-master remove-subtask --id=5.2 --convert',
				{ padding: 1, borderColor: 'blue', borderStyle: 'round' }
			)
		);
	}

	// remove-task command
	programInstance
		.command('remove-task')
		.description('Remove one or more tasks or subtasks permanently')
		.description('Remove one or more tasks or subtasks permanently')
		.option(
			'-i, --id <ids>',
			'ID(s) of the task(s) or subtask(s) to remove (e.g., "5", "5.2", or "5,6.1,7")'
		)
		.option(
			'-f, --file <file>',
			'Path to the tasks file',
			TASKMASTER_TASKS_FILE
		)
		.option('-y, --yes', 'Skip confirmation prompt', false)
		.action(async (options) => {
			const tasksPath = options.file || TASKMASTER_TASKS_FILE;
			const taskIdsString = options.id;

			if (!taskIdsString) {
				console.error(chalk.red('Error: Task ID(s) are required'));
				console.error(
					chalk.yellow(
						'Usage: task-master remove-task --id=<taskId1,taskId2...>'
					)
				);
				process.exit(1);
			}

			const taskIdsToRemove = taskIdsString
				.split(',')
				.map((id) => id.trim())
				.filter(Boolean);

			if (taskIdsToRemove.length === 0) {
				console.error(chalk.red('Error: No valid task IDs provided.'));
				process.exit(1);
			}

			try {
				// Read data once for checks and confirmation
				const data = readJSON(tasksPath);
				if (!data || !data.tasks) {
					console.error(
						chalk.red(`Error: No valid tasks found in ${tasksPath}`)
					);
					process.exit(1);
				}

				const existingTasksToRemove = [];
				const nonExistentIds = [];
				let totalSubtasksToDelete = 0;
				const dependentTaskMessages = [];

				for (const taskId of taskIdsToRemove) {
					if (!taskExists(data.tasks, taskId)) {
						nonExistentIds.push(taskId);
					} else {
						// Correctly extract the task object from the result of findTaskById
						const findResult = findTaskById(data.tasks, taskId);
						const taskObject = findResult.task; // Get the actual task/subtask object

						if (taskObject) {
							existingTasksToRemove.push({ id: taskId, task: taskObject }); // Push the actual task object

							// If it's a main task, count its subtasks and check dependents
							if (!taskObject.isSubtask) {
								// Check the actual task object
								if (taskObject.subtasks && taskObject.subtasks.length > 0) {
									totalSubtasksToDelete += taskObject.subtasks.length;
								}
								const dependentTasks = data.tasks.filter(
									(t) =>
										t.dependencies &&
										t.dependencies.includes(parseInt(taskId, 10))
								);
								if (dependentTasks.length > 0) {
									dependentTaskMessages.push(
										`  - Task ${taskId}: ${dependentTasks.length} dependent tasks (${dependentTasks.map((t) => t.id).join(', ')})`
									);
								}
							}
						} else {
							// Handle case where findTaskById returned null for the task property (should be rare)
							nonExistentIds.push(`${taskId} (error finding details)`);
						}
					}
				}

				if (nonExistentIds.length > 0) {
					console.warn(
						chalk.yellow(
							`Warning: The following task IDs were not found: ${nonExistentIds.join(', ')}`
						)
					);
				}

				if (existingTasksToRemove.length === 0) {
					console.log(chalk.blue('No existing tasks found to remove.'));
					process.exit(0);
				}

				// Skip confirmation if --yes flag is provided
				if (!options.yes) {
					console.log();
					console.log(
						chalk.red.bold(
							`⚠️ WARNING: This will permanently delete the following ${existingTasksToRemove.length} item(s):`
						)
					);
					console.log();

					existingTasksToRemove.forEach(({ id, task }) => {
						if (!task) return; // Should not happen due to taskExists check, but safeguard
						if (task.isSubtask) {
							// Subtask - title is directly on the task object
							console.log(
								chalk.white(`  Subtask ${id}: ${task.title || '(no title)'}`)
							);
							// Optionally show parent context if available
							if (task.parentTask) {
								console.log(
									chalk.gray(
										`    (Parent: ${task.parentTask.id} - ${task.parentTask.title || '(no title)'})`
									)
								);
							}
						} else {
							// Main task - title is directly on the task object
							console.log(
								chalk.white.bold(`  Task ${id}: ${task.title || '(no title)'}`)
							);
						}
					});

					if (totalSubtasksToDelete > 0) {
						console.log(
							chalk.yellow(
								`⚠️ This will also delete ${totalSubtasksToDelete} subtasks associated with the selected main tasks!`
							)
						);
					}

					if (dependentTaskMessages.length > 0) {
						console.log(
							chalk.yellow(
								'⚠️ Warning: Dependencies on the following tasks will be removed:'
							)
						);
						dependentTaskMessages.forEach((msg) =>
							console.log(chalk.yellow(msg))
						);
					}

					console.log();

					const { confirm } = await inquirer.prompt([
						{
							type: 'confirm',
							name: 'confirm',
							message: chalk.red.bold(
								`Are you sure you want to permanently delete these ${existingTasksToRemove.length} item(s)?`
							),
							default: false
						}
					]);

					if (!confirm) {
						console.log(chalk.blue('Task deletion cancelled.'));
						process.exit(0);
					}
				}

				const indicator = startLoadingIndicator(
					`Removing ${existingTasksToRemove.length} task(s)/subtask(s)...`
				);

				// Use the string of existing IDs for the core function
				const existingIdsString = existingTasksToRemove
					.map(({ id }) => id)
					.join(',');
				const result = await removeTask(tasksPath, existingIdsString);

				stopLoadingIndicator(indicator);

				if (result.success) {
					console.log(
						boxen(
							chalk.green(
								`Successfully removed ${result.removedTasks.length} task(s)/subtask(s).`
							) +
								(result.message ? `\n\nDetails:\n${result.message}` : '') +
								(result.error
									? `\n\nWarnings:\n${chalk.yellow(result.error)}`
									: ''),
							{ padding: 1, borderColor: 'green', borderStyle: 'round' }
						)
					);
				} else {
					console.error(
						boxen(
							chalk.red(
								`Operation completed with errors. Removed ${result.removedTasks.length} task(s)/subtask(s).`
							) +
								(result.message ? `\n\nDetails:\n${result.message}` : '') +
								(result.error ? `\n\nErrors:\n${chalk.red(result.error)}` : ''),
							{
								padding: 1,
								borderColor: 'red',
								borderStyle: 'round'
							}
						)
					);
					process.exit(1); // Exit with error code if any part failed
				}

				// Log any initially non-existent IDs again for clarity
				if (nonExistentIds.length > 0) {
					console.warn(
						chalk.yellow(
							`Note: The following IDs were not found initially and were skipped: ${nonExistentIds.join(', ')}`
						)
					);

					// Exit with error if any removals failed
					if (result.removedTasks.length === 0) {
						process.exit(1);
					}
				}
			} catch (error) {
				console.error(
					chalk.red(`Error: ${error.message || 'An unknown error occurred'}`)
				);
				process.exit(1);
			}
		});

	// init command (Directly calls the implementation from init.js)
	programInstance
		.command('init')
		.description('Initialize a new project with Task Master structure')
		.option('-y, --yes', 'Skip prompts and use default values')
		.option('-n, --name <name>', 'Project name')
		.option('-d, --description <description>', 'Project description')
		.option('-v, --version <version>', 'Project version', '0.1.0') // Set default here
		.option('-a, --author <author>', 'Author name')
		.option('--skip-install', 'Skip installing dependencies')
		.option('--dry-run', 'Show what would be done without making changes')
		.option('--aliases', 'Add shell aliases (tm, taskmaster)')
		.action(async (cmdOptions) => {
			// cmdOptions contains parsed arguments
			try {
				console.log('DEBUG: Running init command action in commands.js');
				console.log(
					'DEBUG: Options received by action:',
					JSON.stringify(cmdOptions)
				);
				// Directly call the initializeProject function, passing the parsed options
				await initializeProject(cmdOptions);
				// initializeProject handles its own flow, including potential process.exit()
			} catch (error) {
				console.error(
					chalk.red(`Error during initialization: ${error.message}`)
				);
				process.exit(1);
			}
		});

	// models command
	programInstance
		.command('models')
		.description('Manage AI model configurations')
		.option(
			'--set-main <model_id>',
			'Set the primary model for task generation/updates'
		)
		.option(
			'--set-research <model_id>',
			'Set the model for research-backed operations'
		)
		.option(
			'--set-fallback <model_id>',
			'Set the model to use if the primary fails'
		)
		.option('--setup', 'Run interactive setup to configure models')
		.option(
			'--openrouter',
			'Allow setting a custom OpenRouter model ID (use with --set-*) '
		)
		.option(
			'--ollama',
			'Allow setting a custom Ollama model ID (use with --set-*) '
		)
		.option(
			'--bedrock',
			'Allow setting a custom Bedrock model ID (use with --set-*) '
		)
		.addHelpText(
			'after',
			`
Examples:
  $ task-master models                              # View current configuration
  $ task-master models --set-main gpt-4o             # Set main model (provider inferred)
  $ task-master models --set-research sonar-pro       # Set research model
  $ task-master models --set-fallback claude-3-5-sonnet-20241022 # Set fallback
  $ task-master models --set-main my-custom-model --ollama  # Set custom Ollama model for main role
  $ task-master models --set-main anthropic.claude-3-sonnet-20240229-v1:0 --bedrock # Set custom Bedrock model for main role
  $ task-master models --set-main some/other-model --openrouter # Set custom OpenRouter model for main role
  $ task-master models --setup                            # Run interactive setup`
		)
		.action(async (options) => {
			const projectRoot = findProjectRoot();
			if (!projectRoot) {
				console.error(chalk.red('Error: Could not find project root.'));
				process.exit(1);
			}
			// Validate flags: cannot use multiple provider flags simultaneously
			const providerFlags = [
				options.openrouter,
				options.ollama,
				options.bedrock
			].filter(Boolean).length;
			if (providerFlags > 1) {
				console.error(
					chalk.red(
						'Error: Cannot use multiple provider flags (--openrouter, --ollama, --bedrock) simultaneously.'
					)
				);
				process.exit(1);
			}

			// Determine the primary action based on flags
			const isSetup = options.setup;
			const isSetOperation =
				options.setMain || options.setResearch || options.setFallback;

			// --- Execute Action ---

			if (isSetup) {
				// Action 1: Run Interactive Setup
				console.log(chalk.blue('Starting interactive model setup...')); // Added feedback
				try {
					await runInteractiveSetup(projectRoot);
					// runInteractiveSetup logs its own completion/error messages
				} catch (setupError) {
					console.error(
						chalk.red('\\nInteractive setup failed unexpectedly:'),
						setupError.message
					);
				}
				// --- IMPORTANT: Exit after setup ---
				return; // Stop execution here
			}

			if (isSetOperation) {
				// Action 2: Perform Direct Set Operations
				let updateOccurred = false; // Track if any update actually happened

				if (options.setMain) {
					const result = await setModel('main', options.setMain, {
						projectRoot,
						providerHint: options.openrouter
							? 'openrouter'
							: options.ollama
								? 'ollama'
								: options.bedrock
									? 'bedrock'
									: undefined
					});
					if (result.success) {
						console.log(chalk.green(`✅ ${result.data.message}`));
						if (result.data.warning)
							console.log(chalk.yellow(result.data.warning));
						updateOccurred = true;
					} else {
						console.error(
							chalk.red(`❌ Error setting main model: ${result.error.message}`)
						);
					}
				}
				if (options.setResearch) {
					const result = await setModel('research', options.setResearch, {
						projectRoot,
						providerHint: options.openrouter
							? 'openrouter'
							: options.ollama
								? 'ollama'
								: options.bedrock
									? 'bedrock'
									: undefined
					});
					if (result.success) {
						console.log(chalk.green(`✅ ${result.data.message}`));
						if (result.data.warning)
							console.log(chalk.yellow(result.data.warning));
						updateOccurred = true;
					} else {
						console.error(
							chalk.red(
								`❌ Error setting research model: ${result.error.message}`
							)
						);
					}
				}
				if (options.setFallback) {
					const result = await setModel('fallback', options.setFallback, {
						projectRoot,
						providerHint: options.openrouter
							? 'openrouter'
							: options.ollama
								? 'ollama'
								: options.bedrock
									? 'bedrock'
									: undefined
					});
					if (result.success) {
						console.log(chalk.green(`✅ ${result.data.message}`));
						if (result.data.warning)
							console.log(chalk.yellow(result.data.warning));
						updateOccurred = true;
					} else {
						console.error(
							chalk.red(
								`❌ Error setting fallback model: ${result.error.message}`
							)
						);
					}
				}

				// Optional: Add a final confirmation if any update occurred
				if (updateOccurred) {
					console.log(chalk.blue('\nModel configuration updated.'));
				} else {
					console.log(
						chalk.yellow(
							'\nNo model configuration changes were made (or errors occurred).'
						)
					);
				}

				// --- IMPORTANT: Exit after set operations ---
				return; // Stop execution here
			}

			// Action 3: Display Full Status (Only runs if no setup and no set flags)
			console.log(chalk.blue('Fetching current model configuration...')); // Added feedback
			const configResult = await getModelConfiguration({ projectRoot });
			const availableResult = await getAvailableModelsList({ projectRoot });
			const apiKeyStatusResult = await getApiKeyStatusReport({ projectRoot });

			// 1. Display Active Models
			if (!configResult.success) {
				console.error(
					chalk.red(
						`❌ Error fetching configuration: ${configResult.error.message}`
					)
				);
			} else {
				displayModelConfiguration(
					configResult.data,
					availableResult.data?.models || []
				);
			}

			// 2. Display API Key Status
			if (apiKeyStatusResult.success) {
				displayApiKeyStatus(apiKeyStatusResult.data.report);
			} else {
				console.error(
					chalk.yellow(
						`⚠️ Warning: Could not display API Key status: ${apiKeyStatusResult.error.message}`
					)
				);
			}

			// 3. Display Other Available Models (Filtered)
			if (availableResult.success) {
				const activeIds = configResult.success
					? [
							configResult.data.activeModels.main.modelId,
							configResult.data.activeModels.research.modelId,
							configResult.data.activeModels.fallback?.modelId
						].filter(Boolean)
					: [];
				const displayableAvailable = availableResult.data.models.filter(
					(m) => !activeIds.includes(m.modelId) && !m.modelId.startsWith('[')
				);
				displayAvailableModels(displayableAvailable);
			} else {
				console.error(
					chalk.yellow(
						`⚠️ Warning: Could not display available models: ${availableResult.error.message}`
					)
				);
			}

			// 4. Conditional Hint if Config File is Missing
			const configExists = isConfigFilePresent(projectRoot);
			if (!configExists) {
				console.log(
					chalk.yellow(
						"\\nHint: Run 'task-master models --setup' to create or update your configuration."
					)
				);
			}
			// --- IMPORTANT: Exit after displaying status ---
			return; // Stop execution here
		});

	// move-task command
	programInstance
		.command('move')
		.description('Move a task or subtask to a new position')
		.option(
			'-f, --file <file>',
			'Path to the tasks file',
			TASKMASTER_TASKS_FILE
		)
		.option(
			'--from <id>',
			'ID of the task/subtask to move (e.g., "5" or "5.2"). Can be comma-separated to move multiple tasks (e.g., "5,6,7")'
		)
		.option(
			'--to <id>',
			'ID of the destination (e.g., "7" or "7.3"). Must match the number of source IDs if comma-separated'
		)
		.action(async (options) => {
			const tasksPath = options.file || TASKMASTER_TASKS_FILE;
			const sourceId = options.from;
			const destinationId = options.to;

			if (!sourceId || !destinationId) {
				console.error(
					chalk.red('Error: Both --from and --to parameters are required')
				);
				console.log(
					chalk.yellow(
						'Usage: task-master move --from=<sourceId> --to=<destinationId>'
					)
				);
				process.exit(1);
			}

			// Check if we're moving multiple tasks (comma-separated IDs)
			const sourceIds = sourceId.split(',').map((id) => id.trim());
			const destinationIds = destinationId.split(',').map((id) => id.trim());

			// Validate that the number of source and destination IDs match
			if (sourceIds.length !== destinationIds.length) {
				console.error(
					chalk.red(
						'Error: The number of source and destination IDs must match'
					)
				);
				console.log(
					chalk.yellow('Example: task-master move --from=5,6,7 --to=10,11,12')
				);
				process.exit(1);
			}

			// If moving multiple tasks
			if (sourceIds.length > 1) {
				console.log(
					chalk.blue(
						`Moving multiple tasks: ${sourceIds.join(', ')} to ${destinationIds.join(', ')}...`
					)
				);

				try {
					// Read tasks data once to validate destination IDs
					const tasksData = readJSON(tasksPath);
					if (!tasksData || !tasksData.tasks) {
						console.error(
							chalk.red(`Error: Invalid or missing tasks file at ${tasksPath}`)
						);
						process.exit(1);
					}

					// Move tasks one by one
					for (let i = 0; i < sourceIds.length; i++) {
						const fromId = sourceIds[i];
						const toId = destinationIds[i];

						// Skip if source and destination are the same
						if (fromId === toId) {
							console.log(
								chalk.yellow(`Skipping ${fromId} -> ${toId} (same ID)`)
							);
							continue;
						}

						console.log(
							chalk.blue(`Moving task/subtask ${fromId} to ${toId}...`)
						);
						try {
							await moveTask(
								tasksPath,
								fromId,
								toId,
								i === sourceIds.length - 1
							);
							console.log(
								chalk.green(
									`✓ Successfully moved task/subtask ${fromId} to ${toId}`
								)
							);
						} catch (error) {
							console.error(
								chalk.red(`Error moving ${fromId} to ${toId}: ${error.message}`)
							);
							// Continue with the next task rather than exiting
						}
					}
				} catch (error) {
					console.error(chalk.red(`Error: ${error.message}`));
					process.exit(1);
				}
			} else {
				// Moving a single task (existing logic)
				console.log(
					chalk.blue(`Moving task/subtask ${sourceId} to ${destinationId}...`)
				);

				try {
					const result = await moveTask(
						tasksPath,
						sourceId,
						destinationId,
						true
					);
					console.log(
						chalk.green(
							`✓ Successfully moved task/subtask ${sourceId} to ${destinationId}`
						)
					);
				} catch (error) {
					console.error(chalk.red(`Error: ${error.message}`));
					process.exit(1);
				}
			}
		});

	programInstance
		.command('migrate')
		.description(
			'Migrate existing project to use the new .taskmaster directory structure'
		)
		.option(
			'-f, --force',
			'Force migration even if .taskmaster directory already exists'
		)
		.option(
			'--backup',
			'Create backup of old files before migration (default: false)',
			false
		)
		.option(
			'--cleanup',
			'Remove old files after successful migration (default: true)',
			true
		)
		.option('-y, --yes', 'Skip confirmation prompts')
		.option(
			'--dry-run',
			'Show what would be migrated without actually moving files'
		)
		.action(async (options) => {
			try {
				await migrateProject(options);
			} catch (error) {
				console.error(chalk.red('Error during migration:'), error.message);
				process.exit(1);
			}
		});

<<<<<<< HEAD
	// sync-readme command
	programInstance
		.command('sync-readme')
		.description('Sync the current task list to README.md in the project root')
		.option(
			'-f, --file <file>',
			'Path to the tasks file',
			TASKMASTER_TASKS_FILE
		)
		.option('--with-subtasks', 'Include subtasks in the README output')
		.option(
			'-s, --status <status>',
			'Show only tasks matching this status (e.g., pending, done)'
		)
		.action(async (options) => {
			const tasksPath = options.file || TASKMASTER_TASKS_FILE;
			const withSubtasks = options.withSubtasks || false;
			const status = options.status || null;

			// Find project root
			const projectRoot = findProjectRoot();
			if (!projectRoot) {
				console.error(
					chalk.red(
						'Error: Could not find project root. Make sure you are in a Task Master project directory.'
					)
				);
				process.exit(1);
			}

			console.log(
				chalk.blue(
					`📝 Syncing tasks to README.md${withSubtasks ? ' (with subtasks)' : ''}${status ? ` (status: ${status})` : ''}...`
				)
			);

			const success = await syncTasksToReadme(projectRoot, {
				withSubtasks,
				status,
				tasksPath
			});

			if (!success) {
				console.error(chalk.red('❌ Failed to sync tasks to README.md'));
				process.exit(1);
			}
		});
=======
    programInstance
        .command('project-outline')
        .description('生成项目大纲，输出标准 markdown 文档')
        .option('--output <file>', '输出文件路径，默认 docs/class-doc/project-outline.md')
        .action(async (options) => {
            try {
                const projectRoot = process.cwd();
                const result = await generateProjectOutline({
                    projectRoot,
                    output: options.output
                });
                console.log(`✅ 项目大纲已生成: ${result.outlinePath}`);
            } catch (error) {
                console.error('❌ 生成项目大纲失败:', error.message);
                process.exit(1);
            }
        });

    programInstance
        .command('project_code_init')
        .description('生成项目代码任务清单')
        .option('--output <file>', '输出文件路径，默认 src')
        .action(async (options) => {
            try {
                const projectRoot = process.cwd();
                const result = await generateProjectCodeInit({
                    projectRoot,
                    output: options.output
                });
                console.log(`✅ 项目任务清单已生成: ${result.outlinePath}`);
            } catch (error) {
                console.error('❌ 生成项目任务清单失败:', error.message);
                process.exit(1);
            }
        });

	// New Generate Documentation From Code command
	programInstance
		.command('gen-doc-from-code')
		.alias('gendocsfc')
		.description('Generates documentation from specified code files using an AI model.')
		.option('-p, --project-root <path>', 'The root directory of the project. Auto-detected if not provided.')
		.option('-m, --documentation-map <jsonString>', 'A JSON string mapping source file paths (relative to projectRoot) to output documentation file paths (relative to projectRoot).')
		.option('-o, --overwrite', 'Overwrite existing documentation files if they exist.')
		// .option('-s, --system-prompt <prompt>', 'The system prompt for the AI model.') // Removed
		.action(async (options) => {
			await handleGenerateDocumentationFromCodeCommand(options);
		}); // Ensure this semicolon is present for the gen-doc-from-code command

    programInstance
        .command('generate-code-from-docs')
        .description('Generate code files from documentation using an AI model.')
        .option('-p, --project-root <path>', 'The root directory of the project. Defaults to auto-detected project root.')
        .option('-m, --map <jsonStringOrFilePath>', 'A JSON string or a path to a JSON file mapping document paths to code file paths. E.g., \'{"docs/spec.md":"src/impl.js"}\' or ./map.json')
        .option('-o, --overwrite', 'Overwrite existing code files if they exist.', false)
        .option('-l, --lang <language>', 'Optional: The target programming language for the generated code (e.g., "JavaScript", "Python").')
        .option('-f, --framework <framework>', 'Optional: The target framework, if applicable (e.g., "React", "Express.js").')
        .option('--outline <path>', 'Path to a project outline document to provide broader context for code generation.')
        .action(async (options) => {
            const spinner = ora('Processing documentation to generate code...').start();
            try {
                const projectRoot = options.projectRoot || findProjectRoot();
                if (!projectRoot) {
                    spinner.fail(chalk.red('Error: Could not determine project root. Please specify with --project-root or run from within a Task Master project.'));
                    process.exit(1);
                }

                if (!options.map) {
                    spinner.fail(chalk.red('Error: The --map option providing the documentation-to-code mapping is required.'));
                    process.exit(1);
                }

                let codeGenerationMap;
                try {
                    if (fs.existsSync(options.map)) {
                        const mapFilePath = path.resolve(options.map);
                        spinner.text = `Reading code generation map from file: ${mapFilePath}`;
                        const fileContent = fs.readFileSync(mapFilePath, 'utf-8');
                        codeGenerationMap = JSON.parse(fileContent);
                    } else {
                        spinner.text = 'Parsing code generation map from direct JSON string...';
						console.log('Parsing code generation map from direct JSON string...', options.map);
                        codeGenerationMap = JSON.parse(options.map);
                    }
                } catch (e) {
                    spinner.fail(chalk.red('Error: Invalid format for --map option. It must be a valid JSON string or a path to a JSON file. Details: ' + e.message));
                    process.exit(1);
                }

                if (typeof codeGenerationMap !== 'object' || codeGenerationMap === null || Object.keys(codeGenerationMap).length === 0) {
                    spinner.fail(chalk.red('Error: Code generation map is empty or not a valid object.'));
                    process.exit(1);
                }
                
                spinner.text = 'Generating code... This may take a few moments.';

                const coreArgs = {
                    projectRoot,
                    codeGenerationMap,
                    overwrite: !!options.overwrite,
                    targetLanguage: options.lang,
                    targetFramework: options.framework,
                    projectOutlinePath: options.outline, // Add the new option here
                };

                const coreContext = {
                    session: null, 
                    reportProgress: (progress) => { 
                        if (progress.currentFile && progress.stage) {
                            spinner.text = `Processed ${progress.processedCount}/${progress.totalCount}: ${progress.currentFile} - ${progress.stage} (${progress.status})`;
                        } else if (progress.currentFile) {
                             spinner.text = `Processed ${progress.processedCount}/${progress.totalCount}: ${progress.currentFile} (${progress.status})`;
                        } else {
                            spinner.text = `Processed ${progress.processedCount}/${progress.totalCount} files... (${progress.status})`;
                        }
                    },
                    log: { 
                        info: (msg) => console.log(chalk.blue('INFO:'), msg),
                        warn: (msg) => console.warn(chalk.yellow('WARN:'), msg),
                        error: (msg, stack) => {
                            console.error(chalk.red('ERROR:'), msg);
                            if (stack && getDebugFlag({ projectRoot })) { 
                                console.error(stack);
                            }
                        }
                    },
                    commandNameFromContext: 'cli_generate_code_from_docs'
                };
                
                // outputFormat 'text' will trigger displayAiUsageSummary in the core logic
                const result = await generateCodeFromDocumentation(coreArgs, coreContext, 'text'); 
                
                spinner.succeed(chalk.green('Code generation process completed!'));
                
                console.log(chalk.bold('\nProcessing Summary:'));
                result.results.forEach(res => {
                    let statusChalk = chalk.yellow;
                    if (res.status === 'success') statusChalk = chalk.green;
                    else if (res.status.startsWith('error')) statusChalk = chalk.red;
                    else if (res.status.startsWith('skipped')) statusChalk = chalk.gray;
                    
                    console.log(`- Document: ${chalk.cyan(res.document)} -> Code File: ${chalk.cyan(res.codeFile)}`);
                    console.log(`  Status: ${statusChalk(res.status)}`);
                    if (res.message && res.status !== 'success') {
                        console.log(`  Message: ${res.message}`);
                    }
                });

                // Overall telemetry is displayed by the core function when outputFormat is 'text'

            } catch (error) {
                spinner.fail(chalk.red('An unexpected error occurred: ' + error.message));
                if (getDebugFlag({ projectRoot: options.projectRoot || findProjectRoot() })) {
                    console.error(error.stack);
                }
                process.exit(1);
            }
        });
>>>>>>> bd5adc62

	return programInstance;
}

/**
 * Setup the CLI application
 * @returns {Object} Configured Commander program
 */
function setupCLI() {
	// Create a new program instance
	const programInstance = program
		.name('dev')
		.description('AI-driven development task management')
		.version(() => {
			// Read version directly from package.json ONLY
			try {
				const packageJsonPath = path.join(process.cwd(), 'package.json');
				if (fs.existsSync(packageJsonPath)) {
					const packageJson = JSON.parse(
						fs.readFileSync(packageJsonPath, 'utf8')
					);
					return packageJson.version;
				}
			} catch (error) {
				// Silently fall back to 'unknown'
				log(
					'warn',
					'Could not read package.json for version info in .version()'
				);
			}
			return 'unknown'; // Default fallback if package.json fails
		})
		.helpOption('-h, --help', 'Display help')
		.addHelpCommand(false); // Disable default help command

	// Modify the help option to use your custom display
	programInstance.helpInformation = () => {
		displayHelp();
		return '';
	};

	// Register commands
	registerCommands(programInstance);

	return programInstance;
}

/**
 * Check for newer version of task-master-ai
 * @returns {Promise<{currentVersion: string, latestVersion: string, needsUpdate: boolean}>}
 */
async function checkForUpdate() {
	// Get current version from package.json ONLY
	const currentVersion = getTaskMasterVersion();

	return new Promise((resolve) => {
		// Get the latest version from npm registry
		const options = {
			hostname: 'registry.npmjs.org',
			path: '/task-master-ai',
			method: 'GET',
			headers: {
				Accept: 'application/vnd.npm.install-v1+json' // Lightweight response
			}
		};

		const req = https.request(options, (res) => {
			let data = '';

			res.on('data', (chunk) => {
				data += chunk;
			});

			res.on('end', () => {
				try {
					const npmData = JSON.parse(data);
					const latestVersion = npmData['dist-tags']?.latest || currentVersion;

					// Compare versions
					const needsUpdate =
						compareVersions(currentVersion, latestVersion) < 0;

					resolve({
						currentVersion,
						latestVersion,
						needsUpdate
					});
				} catch (error) {
					log('debug', `Error parsing npm response: ${error.message}`);
					resolve({
						currentVersion,
						latestVersion: currentVersion,
						needsUpdate: false
					});
				}
			});
		});

		req.on('error', (error) => {
			log('debug', `Error checking for updates: ${error.message}`);
			resolve({
				currentVersion,
				latestVersion: currentVersion,
				needsUpdate: false
			});
		});

		// Set a timeout to avoid hanging if npm is slow
		req.setTimeout(3000, () => {
			req.abort();
			log('debug', 'Update check timed out');
			resolve({
				currentVersion,
				latestVersion: currentVersion,
				needsUpdate: false
			});
		});

		req.end();
	});
}

/**
 * Compare semantic versions
 * @param {string} v1 - First version
 * @param {string} v2 - Second version
 * @returns {number} -1 if v1 < v2, 0 if v1 = v2, 1 if v1 > v2
 */
function compareVersions(v1, v2) {
	const v1Parts = v1.split('.').map((p) => parseInt(p, 10));
	const v2Parts = v2.split('.').map((p) => parseInt(p, 10));

	for (let i = 0; i < Math.max(v1Parts.length, v2Parts.length); i++) {
		const v1Part = v1Parts[i] || 0;
		const v2Part = v2Parts[i] || 0;

		if (v1Part < v2Part) return -1;
		if (v1Part > v2Part) return 1;
	}

	return 0;
}

/**
 * Display upgrade notification message
 * @param {string} currentVersion - Current version
 * @param {string} latestVersion - Latest version
 */
function displayUpgradeNotification(currentVersion, latestVersion) {
	const message = boxen(
		`${chalk.blue.bold('Update Available!')} ${chalk.dim(currentVersion)} → ${chalk.green(latestVersion)}\n\n` +
			`Run ${chalk.cyan('npm i task-master-ai@latest -g')} to update to the latest version with new features and bug fixes.`,
		{
			padding: 1,
			margin: { top: 1, bottom: 1 },
			borderColor: 'yellow',
			borderStyle: 'round'
		}
	);

	console.log(message);
}

/**
 * Parse arguments and run the CLI
 * @param {Array} argv - Command-line arguments
 */
async function runCLI(argv = process.argv) {
	try {
		// Display banner if not in a pipe
		if (process.stdout.isTTY) {
			displayBanner();
		}

		// If no arguments provided, show help
		if (argv.length <= 2) {
			displayHelp();
			process.exit(0);
		}

		// Start the update check in the background - don't await yet
		// const updateCheckPromise = checkForUpdate();

		// Setup and parse
		// NOTE: getConfig() might be called during setupCLI->registerCommands if commands need config
		// This means the ConfigurationError might be thrown here if configuration file is missing.
		const programInstance = setupCLI();
		await programInstance.parseAsync(argv);
		console.log('Done -------------------------');

		// After command execution, check if an update is available
		// const updateInfo = await updateCheckPromise;
		// if (updateInfo.needsUpdate) {
		// 	displayUpgradeNotification(
		// 		updateInfo.currentVersion,
		// 		updateInfo.latestVersion
		// 	);
		// }
	} catch (error) {
		// ** Specific catch block for missing configuration file **
		if (error instanceof ConfigurationError) {
			console.error(
				boxen(
					chalk.red.bold('Configuration Update Required!') +
						'\n\n' +
						chalk.white('Taskmaster now uses a ') +
						chalk.yellow.bold('configuration file') +
						chalk.white(
							' in your project for AI model choices and settings.\n\n' +
								'This file appears to be '
						) +
						chalk.red.bold('missing') +
						chalk.white('. No worries though.\n\n') +
						chalk.cyan.bold('To create this file, run the interactive setup:') +
						'\n' +
						chalk.green('   task-master models --setup') +
						'\n\n' +
						chalk.white.bold('Key Points:') +
						'\n' +
						chalk.white('*   ') +
						chalk.yellow.bold('Configuration file') +
						chalk.white(
							': Stores your AI model settings (do not manually edit)\n'
						) +
						chalk.white('*   ') +
						chalk.yellow.bold('.env & .mcp.json') +
						chalk.white(': Still used ') +
						chalk.red.bold('only') +
						chalk.white(' for your AI provider API keys.\n\n') +
						chalk.cyan(
							'`task-master models` to check your config & available models\n'
						) +
						chalk.cyan(
							'`task-master models --setup` to adjust the AI models used by Taskmaster'
						),
					{
						padding: 1,
						margin: { top: 1 },
						borderColor: 'red',
						borderStyle: 'round'
					}
				)
			);
		} else {
			// Generic error handling for other errors
			console.error(chalk.red(`Error: ${error.message}`));
			if (getDebugFlag()) {
				console.error(error);
			}
		}

		process.exit(1);
	}
}

export {
	registerCommands,
	setupCLI,
	runCLI,
	checkForUpdate,
	compareVersions,
	displayUpgradeNotification
};<|MERGE_RESOLUTION|>--- conflicted
+++ resolved
@@ -87,9 +87,7 @@
 	TASK_STATUS_OPTIONS
 } from '../../src/constants/task-status.js';
 import { getTaskMasterVersion } from '../../src/utils/getVersion.js';
-<<<<<<< HEAD
 import { syncTasksToReadme } from './sync-readme.js';
-=======
 import { generateProjectOutline } from './task-manager/project-outline.js';
 import { generateProjectCodeInit } from './task-manager/project-code-init.js';
 // Import the direct function
@@ -98,10 +96,9 @@
 // import { handleGenerateDocsCommand } from './task-manager/generate-docs-command.js';
 import { handleGenerateDocumentationFromCodeCommand } from './task-manager/generate-documentation-from-code-command.js';
 // Blueprint for new import:
-// import { handleGenerateCodeFromDocumentationCommand } from './task-manager/generate-code-from-documentation-command.js'; 
+// import { handleGenerateCodeFromDocumentationCommand } from './task-manager/generate-code-from-documentation-command.js';
 // We will create this ^ file and function later. For now, let's import the core logic directly.
 import { generateCodeFromDocumentation } from './task-manager/generate-code-from-documentation.js';
->>>>>>> bd5adc62
 
 /**
  * Runs the interactive setup process for model configuration.
@@ -2773,7 +2770,6 @@
 			}
 		});
 
-<<<<<<< HEAD
 	// sync-readme command
 	programInstance
 		.command('sync-readme')
@@ -2821,7 +2817,7 @@
 				process.exit(1);
 			}
 		});
-=======
+
     programInstance
         .command('project-outline')
         .description('生成项目大纲，输出标准 markdown 文档')
@@ -2915,7 +2911,7 @@
                     spinner.fail(chalk.red('Error: Code generation map is empty or not a valid object.'));
                     process.exit(1);
                 }
-                
+
                 spinner.text = 'Generating code... This may take a few moments.';
 
                 const coreArgs = {
@@ -2928,8 +2924,8 @@
                 };
 
                 const coreContext = {
-                    session: null, 
-                    reportProgress: (progress) => { 
+                    session: null,
+                    reportProgress: (progress) => {
                         if (progress.currentFile && progress.stage) {
                             spinner.text = `Processed ${progress.processedCount}/${progress.totalCount}: ${progress.currentFile} - ${progress.stage} (${progress.status})`;
                         } else if (progress.currentFile) {
@@ -2938,31 +2934,31 @@
                             spinner.text = `Processed ${progress.processedCount}/${progress.totalCount} files... (${progress.status})`;
                         }
                     },
-                    log: { 
+                    log: {
                         info: (msg) => console.log(chalk.blue('INFO:'), msg),
                         warn: (msg) => console.warn(chalk.yellow('WARN:'), msg),
                         error: (msg, stack) => {
                             console.error(chalk.red('ERROR:'), msg);
-                            if (stack && getDebugFlag({ projectRoot })) { 
+                            if (stack && getDebugFlag({ projectRoot })) {
                                 console.error(stack);
                             }
                         }
                     },
                     commandNameFromContext: 'cli_generate_code_from_docs'
                 };
-                
+
                 // outputFormat 'text' will trigger displayAiUsageSummary in the core logic
-                const result = await generateCodeFromDocumentation(coreArgs, coreContext, 'text'); 
-                
+                const result = await generateCodeFromDocumentation(coreArgs, coreContext, 'text');
+
                 spinner.succeed(chalk.green('Code generation process completed!'));
-                
+
                 console.log(chalk.bold('\nProcessing Summary:'));
                 result.results.forEach(res => {
                     let statusChalk = chalk.yellow;
                     if (res.status === 'success') statusChalk = chalk.green;
                     else if (res.status.startsWith('error')) statusChalk = chalk.red;
                     else if (res.status.startsWith('skipped')) statusChalk = chalk.gray;
-                    
+
                     console.log(`- Document: ${chalk.cyan(res.document)} -> Code File: ${chalk.cyan(res.codeFile)}`);
                     console.log(`  Status: ${statusChalk(res.status)}`);
                     if (res.message && res.status !== 'success') {
@@ -2980,7 +2976,6 @@
                 process.exit(1);
             }
         });
->>>>>>> bd5adc62
 
 	return programInstance;
 }
