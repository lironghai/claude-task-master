--- conflicted
+++ resolved
@@ -132,30 +132,22 @@
 } from '../../src/constants/rules-actions.js';
 import { getTaskMasterVersion } from '../../src/utils/getVersion.js';
 import { syncTasksToReadme } from './sync-readme.js';
-<<<<<<< HEAD
+import { generateProjectOutline } from './task-manager/project-outline.js';
+import { generateProjectCodeInit } from './task-manager/project-code-init.js';
 import { RULE_PROFILES } from '../../src/constants/profiles.js';
 import {
-	convertAllRulesToProfileRules,
-	removeProfileRules,
-	isValidProfile,
-	getRulesProfile
+    convertAllRulesToProfileRules,
+    removeProfileRules,
+    isValidProfile,
+    getRulesProfile
 } from '../../src/utils/rule-transformer.js';
 import {
-	runInteractiveProfilesSetup,
-	generateProfileSummary,
-	categorizeProfileResults,
-	generateProfileRemovalSummary,
-	categorizeRemovalResults
+    runInteractiveProfilesSetup,
+    generateProfileSummary,
+    categorizeProfileResults,
+    generateProfileRemovalSummary,
+    categorizeRemovalResults
 } from '../../src/utils/profiles.js';
-=======
-import { generateProjectOutline } from './task-manager/project-outline.js';
-import { generateProjectCodeInit } from './task-manager/project-code-init.js';
-// Import the direct function
-// Import the new command handler function
-// import { handleGenerateDocsCommand } from './task-manager/generate-docs-command.js';
-// Blueprint for new import:
-// We will create this ^ file and function later. For now, let's import the core logic directly.
->>>>>>> 1172049f
 
 /**
  * Runs the interactive setup process for model configuration.
@@ -3386,18 +3378,9 @@
 			cmdOptions.rulesExplicitlyProvided = rulesExplicitlyProvided;
 
 			try {
-<<<<<<< HEAD
-=======
-				console.log('DEBUG: Running init command action in commands.js');
-				console.log(
-					'DEBUG: Options received by action:',
-					JSON.stringify(cmdOptions)
-				);
-
-				if(cmdOptions.yes === 'undefind') {
-					cmdOptions.yes = true;
-				}
->>>>>>> 1172049f
+                if(cmdOptions.yes === 'undefind') {
+                    cmdOptions.yes = true;
+                }
 				// Directly call the initializeProject function, passing the parsed options
 				await initializeProject(cmdOptions);
 				// initializeProject handles its own flow, including potential process.exit()
@@ -4168,7 +4151,6 @@
 			}
 		});
 
-<<<<<<< HEAD
 	// ===== TAG MANAGEMENT COMMANDS =====
 
 	// add-tag command
@@ -4569,12 +4551,13 @@
 		.on('error', function (err) {
 			console.error(chalk.red(`Error: ${err.message}`));
 			process.exit(1);
-=======
+		});
+
     programInstance
         .command('project-outline')
         .description('生成项目大纲，输出标准 markdown 文档')
         .option('--output <file>', '输出文件路径，默认 docs/class-doc/project-outline.md')
-		.option('-p, --project-root <path>', 'The root directory of the project. Auto-detected if not provided.')
+        .option('-p, --project-root <path>', 'The root directory of the project. Auto-detected if not provided.')
         .action(async (options) => {
             try {
                 const projectRoot = options.projectRoot || process.cwd();
@@ -4607,18 +4590,18 @@
             }
         });
 
-	// New Generate Documentation From Code command
-	programInstance
-		.command('gen-doc-from-code')
-		.alias('gendocsfc')
-		.description('Generates documentation from specified code files using an AI model.')
-		.option('-p, --project-root <path>', 'The root directory of the project. Auto-detected if not provided.')
-		.option('-m, --documentation-map <jsonString>', 'A JSON string mapping source file paths (relative to projectRoot) to output documentation file paths (relative to projectRoot).')
-		.option('-o, --overwrite', 'Overwrite existing documentation files if they exist.')
-		// .option('-s, --system-prompt <prompt>', 'The system prompt for the AI model.') // Removed
-		.action(async (options) => {
-			await handleGenerateDocumentationFromCodeCommand(options);
-		}); // Ensure this semicolon is present for the gen-doc-from-code command
+    // New Generate Documentation From Code command
+    programInstance
+        .command('gen-doc-from-code')
+        .alias('gendocsfc')
+        .description('Generates documentation from specified code files using an AI model.')
+        .option('-p, --project-root <path>', 'The root directory of the project. Auto-detected if not provided.')
+        .option('-m, --documentation-map <jsonString>', 'A JSON string mapping source file paths (relative to projectRoot) to output documentation file paths (relative to projectRoot).')
+        .option('-o, --overwrite', 'Overwrite existing documentation files if they exist.')
+        // .option('-s, --system-prompt <prompt>', 'The system prompt for the AI model.') // Removed
+        .action(async (options) => {
+            await handleGenerateDocumentationFromCodeCommand(options);
+        }); // Ensure this semicolon is present for the gen-doc-from-code command
 
     programInstance
         .command('generate-code-from-docs')
@@ -4652,7 +4635,7 @@
                         codeGenerationMap = JSON.parse(fileContent);
                     } else {
                         spinner.text = 'Parsing code generation map from direct JSON string...';
-						console.log('Parsing code generation map from direct JSON string...', options.map);
+                        console.log('Parsing code generation map from direct JSON string...', options.map);
                         codeGenerationMap = JSON.parse(options.map);
                     }
                 } catch (e) {
@@ -4682,7 +4665,7 @@
                         if (progress.currentFile && progress.stage) {
                             spinner.text = `Processed ${progress.processedCount}/${progress.totalCount}: ${progress.currentFile} - ${progress.stage} (${progress.status})`;
                         } else if (progress.currentFile) {
-                             spinner.text = `Processed ${progress.processedCount}/${progress.totalCount}: ${progress.currentFile} (${progress.status})`;
+                            spinner.text = `Processed ${progress.processedCount}/${progress.totalCount}: ${progress.currentFile} (${progress.status})`;
                         } else {
                             spinner.text = `Processed ${progress.processedCount}/${progress.totalCount} files... (${progress.status})`;
                         }
@@ -4728,332 +4711,331 @@
                 }
                 process.exit(1);
             }finally {
-				spinner.stop();
-			}
+                spinner.stop();
+            }
         });
 
-	programInstance
-		.command('gen-dep-doc-v1')
-		.description('Analyze project code dependencies and generate dependency priority documents.')
-		.option('-p, --project-root <path>', 'The root directory of the project. Defaults to auto-detected project root.')
-		.option('--plan-path <path>', 'Custom document path, defaults to /docs/plain/gen-class.md when empty')
-		.option('-o, --overwrite', 'Overwrite existing file if they exist.', false)
-		.option('--outline <path>', 'Path to a project outline document to provide broader context for code generation.')
-		.action(async (options) => {
-			const spinner = ora('Processing documentation to generate code...').start();
-			try {
-				const projectRoot = options.projectRoot || findProjectRoot();
-				if (!projectRoot) {
-					spinner.fail(chalk.red('Error: Could not determine project root. Please specify with --project-root or run from within a Task Master project.'));
-					process.exit(1);
-				}
-
-				spinner.text = 'gen-code-dep-doc ... This may take a few moments.';
-
-				const coreArgs = {
-					projectRoot,
-					planDocCustomizePath: options.planPath,
-					overwrite: !!options.overwrite,
-					projectOutlinePath: options.outline, // Add the new option here
-				};
-
-				const coreContext = {
-					session: null,
-					reportProgress: (progress) => {
-						if (progress.currentFile && progress.stage) {
-							spinner.text = `Processed ${progress.processedCount}/${progress.totalCount}: ${progress.currentFile} - ${progress.stage} (${progress.status})`;
-						} else if (progress.currentFile) {
-							spinner.text = `Processed ${progress.processedCount}/${progress.totalCount}: ${progress.currentFile} (${progress.status})`;
-						} else {
-							spinner.text = `Processed ${progress.processedCount}/${progress.totalCount} files... (${progress.status})`;
-						}
-					},
-					log: {
-						info: (msg) => console.log(chalk.blue('INFO:'), msg),
-						warn: (msg) => console.warn(chalk.yellow('WARN:'), msg),
-						error: (msg, stack) => {
-							console.error(chalk.red('ERROR:'), msg);
-							if (stack && getDebugFlag( projectRoot )) {
-								console.error(stack);
-							}
-						}
-					},
-					commandNameFromContext: 'cli_gen_code_dep_doc'
-				};
-
-				// outputFormat 'text' will trigger displayAiUsageSummary in the core logic
-				const result = await genDocFromCodePlan(coreArgs, coreContext, 'text');
-
-				spinner.succeed(chalk.green('Code generation process completed!'));
-
-				console.log(chalk.bold('\nProcessing Summary:'));
-				result.results.forEach(res => {
-					let statusChalk = chalk.yellow;
-					if (res.status === 'success') statusChalk = chalk.green;
-					else if (res.status.startsWith('error')) statusChalk = chalk.red;
-					else if (res.status.startsWith('skipped')) statusChalk = chalk.gray;
-
-					console.log(`- Document: ${chalk.cyan(res.document)}`);
-					console.log(`  Status: ${statusChalk(res.status)}`);
-					if (res.message && res.status !== 'success') {
-						console.log(`  Message: ${res.message}`);
-					}
-				});
-
-				// Overall telemetry is displayed by the core function when outputFormat is 'text'
-
-			} catch (error) {
-				spinner.fail(chalk.red('An unexpected error occurred: ' + error.message));
-				if (getDebugFlag( options.projectRoot || findProjectRoot() )) {
-					console.error(error.stack);
-				}
-				process.exit(1);
-			}finally {
-				spinner.stop();
-			}
-		});
-
-	programInstance
-		.command('gen-doc-by-dep-doc-v1')
-		.description('Analyze project code dependencies and generate dependency priority documents.')
-		.option('-p, --project-root <path>', 'The root directory of the project. Defaults to auto-detected project root.')
-		.option('--plan-path <path>', 'Custom document path, defaults to /docs/plain/gen-class.md when empty')
-		.option('-o, --overwrite', 'Overwrite existing file if they exist.', false)
-		.option('--outline <path>', 'Path to a project outline document to provide broader context for code generation.')
-		.action(async (options) => {
-			const spinner = ora('Processing documentation to generate code...').start();
-			try {
-				const projectRoot = options.projectRoot || findProjectRoot();
-				if (!projectRoot) {
-					spinner.fail(chalk.red('Error: Could not determine project root. Please specify with --project-root or run from within a Task Master project.'));
-					process.exit(1);
-				}
-
-				spinner.text = 'gen-doc-by-dep-doc ... This may take a few moments.';
-
-				const coreArgs = {
-					projectRoot,
-					planDocPath: options.planPath,
-					overwrite: !!options.overwrite,
-					projectOutlinePath: options.outline, // Add the new option here
-				};
-
-				const coreContext = {
-					session: null,
-					reportProgress: (progress) => {
-						if (progress.currentFile && progress.stage) {
-							spinner.text = `Processed ${progress.processedCount}/${progress.totalCount}: ${progress.currentFile} - ${progress.stage} (${progress.status})`;
-						} else if (progress.currentFile) {
-							spinner.text = `Processed ${progress.processedCount}/${progress.totalCount}: ${progress.currentFile} (${progress.status})`;
-						} else {
-							spinner.text = `Processed ${progress.processedCount}/${progress.totalCount} files... (${progress.status})`;
-						}
-					},
-					log: {
-						info: (msg) => console.log(chalk.blue('INFO:'), msg),
-						warn: (msg) => console.warn(chalk.yellow('WARN:'), msg),
-						error: (msg, stack) => {
-							console.error(chalk.red('ERROR:'), msg);
-							if (stack && getDebugFlag( projectRoot )) {
-								console.error(stack);
-							}
-						}
-					},
-					commandNameFromContext: 'cli_gen-code-by-dep-doc'
-				};
-
-				// outputFormat 'text' will trigger displayAiUsageSummary in the core logic
-				const result = await handleGenDocFromCodePlanCommand(coreArgs, coreContext, 'text');
-
-				spinner.succeed(chalk.green('Code generation process completed!'));
-
-				console.log(chalk.bold('\nProcessing Summary:'));
-				result.results.forEach(res => {
-					let statusChalk = chalk.yellow;
-					if (res.status === 'success') statusChalk = chalk.green;
-					else if (res.status.startsWith('error')) statusChalk = chalk.red;
-					else if (res.status.startsWith('skipped')) statusChalk = chalk.gray;
-
-					console.log(`- Document: ${chalk.cyan(res.document)}`);
-					console.log(`  Status: ${statusChalk(res.status)}`);
-					if (res.message && res.status !== 'success') {
-						console.log(`  Message: ${res.message}`);
-					}
-				});
-
-				// Overall telemetry is displayed by the core function when outputFormat is 'text'
-
-			} catch (error) {
-				spinner.fail(chalk.red('An unexpected error occurred: ' + error.message));
-				if (getDebugFlag( options.projectRoot || findProjectRoot() )) {
-					console.error(error.stack);
-				}
-				process.exit(1);
-			}finally {
-				spinner.stop();
-			}
-		});
-
-	programInstance
-		.command('gen-code-by-dep-doc-v1')
-		.description('Analyze project code dependencies and generate dependency priority documents.')
-		.option('-p, --project-root <path>', 'The root directory of the project. Defaults to auto-detected project root.')
-		.option('--plan-path <path>', 'Custom document path, defaults to /docs/plain/gen-class.md when empty')
-		.option('-o, --overwrite', 'Overwrite existing file if they exist.', false)
-		.option('--outline <path>', 'Path to a project outline document to provide broader context for code generation.')
-		.action(async (options) => {
-			const spinner = ora('Processing documentation to generate code...').start();
-			try {
-				const projectRoot = options.projectRoot || findProjectRoot();
-				if (!projectRoot) {
-					spinner.fail(chalk.red('Error: Could not determine project root. Please specify with --project-root or run from within a Task Master project.'));
-					process.exit(1);
-				}
-
-				spinner.text = 'gen-code-by-dep-doc ... This may take a few moments.';
-
-				const coreArgs = {
-					projectRoot,
-					planDocPath: options.planPath,
-					overwrite: !!options.overwrite,
-					projectOutlinePath: options.outline, // Add the new option here
-				};
-
-				const coreContext = {
-					session: null,
-					reportProgress: (progress) => {
-						if (progress.currentFile && progress.stage) {
-							spinner.text = `Processed ${progress.processedCount}/${progress.totalCount}: ${progress.currentFile} - ${progress.stage} (${progress.status})`;
-						} else if (progress.currentFile) {
-							spinner.text = `Processed ${progress.processedCount}/${progress.totalCount}: ${progress.currentFile} (${progress.status})`;
-						} else {
-							spinner.text = `Processed ${progress.processedCount}/${progress.totalCount} files... (${progress.status})`;
-						}
-					},
-					log: {
-						info: (msg) => console.log(chalk.blue('INFO:'), msg),
-						warn: (msg) => console.warn(chalk.yellow('WARN:'), msg),
-						error: (msg, stack) => {
-							console.error(chalk.red('ERROR:'), msg);
-							if (stack && getDebugFlag( projectRoot )) {
-								console.error(stack);
-							}
-						}
-					},
-					commandNameFromContext: 'cli_gen-code-by-dep-doc'
-				};
-
-				// outputFormat 'text' will trigger displayAiUsageSummary in the core logic
-				const result = await handleGenCodeFromClassPlanCommand(coreArgs, coreContext, 'text');
-
-				spinner.succeed(chalk.green('Code generation process completed!'));
-
-				console.log(chalk.bold('\nProcessing Summary:'));
-				result.results.forEach(res => {
-					let statusChalk = chalk.yellow;
-					if (res.status === 'success') statusChalk = chalk.green;
-					else if (res.status.startsWith('error')) statusChalk = chalk.red;
-					else if (res.status.startsWith('skipped')) statusChalk = chalk.gray;
-
-					console.log(`- Document: ${chalk.cyan(res.document)}`);
-					console.log(`  Status: ${statusChalk(res.status)}`);
-					if (res.message && res.status !== 'success') {
-						console.log(`  Message: ${res.message}`);
-					}
-				});
-
-				// Overall telemetry is displayed by the core function when outputFormat is 'text'
-
-			} catch (error) {
-				spinner.fail(chalk.red('An unexpected error occurred: ' + error.message));
-				if (getDebugFlag( options.projectRoot || findProjectRoot() )) {
-					console.error(error.stack);
-				}
-				process.exit(1);
-			}finally {
-				spinner.stop();
-			}
-		});
-
-	programInstance
-		.command('gen-project-dir-init-v1')
-		.description('Analyze project code dependencies and generate dependency priority documents.')
-		.option('-p, --project-root <path>', 'The root directory of the project. Defaults to auto-detected project root.')
-		.option('-o, --overwrite', 'Overwrite existing file if they exist.', false)
-		.option('--outline <path>', 'Path to a project outline document to provide broader context for code generation.')
-		.action(async (options) => {
-			const spinner = ora('Processing documentation to generate code...').start();
-			try {
-				const projectRoot = options.projectRoot || findProjectRoot();
-				if (!projectRoot) {
-					spinner.fail(chalk.red('Error: Could not determine project root. Please specify with --project-root or run from within a Task Master project.'));
-					process.exit(1);
-				}
-
-				spinner.text = 'gen-project-dir-init-v1 ... This may take a few moments.';
-
-				const coreArgs = {
-					projectRoot,
-					overwrite: !!options.overwrite,
-					projectOutlinePath: options.outline, // Add the new option here
-				};
-
-				const coreContext = {
-					session: null,
-					reportProgress: (progress) => {
-						if (progress.currentFile && progress.stage) {
-							spinner.text = `Processed ${progress.processedCount}/${progress.totalCount}: ${progress.currentFile} - ${progress.stage} (${progress.status})`;
-						} else if (progress.currentFile) {
-							spinner.text = `Processed ${progress.processedCount}/${progress.totalCount}: ${progress.currentFile} (${progress.status})`;
-						} else {
-							spinner.text = `Processed ${progress.processedCount}/${progress.totalCount} files... (${progress.status})`;
-						}
-					},
-					log: {
-						info: (msg) => console.log(chalk.blue('INFO:'), msg),
-						warn: (msg) => console.warn(chalk.yellow('WARN:'), msg),
-						error: (msg, stack) => {
-							console.error(chalk.red('ERROR:'), msg);
-							if (stack && getDebugFlag( projectRoot )) {
-								console.error(stack);
-							}
-						}
-					},
-					commandNameFromContext: 'cli_gen-project-dir-init-v1'
-				};
-
-				// outputFormat 'text' will trigger displayAiUsageSummary in the core logic
-				const result = await handleGenProjectInitCommand(coreArgs, coreContext, 'text');
-
-				spinner.succeed(chalk.green('Code generation process completed!'));
-
-				console.log(chalk.bold('\nProcessing Summary:'));
-				result.results.forEach(res => {
-					let statusChalk = chalk.yellow;
-					if (res.status === 'success') statusChalk = chalk.green;
-					else if (res.status.startsWith('error')) statusChalk = chalk.red;
-					else if (res.status.startsWith('skipped')) statusChalk = chalk.gray;
-
-					console.log(`- Document: ${chalk.cyan(res.document)}`);
-					console.log(`  Status: ${statusChalk(res.status)}`);
-					if (res.message && res.status !== 'success') {
-						console.log(`  Message: ${res.message}`);
-					}
-				});
-
-				// Overall telemetry is displayed by the core function when outputFormat is 'text'
-
-			} catch (error) {
-				spinner.fail(chalk.red('An unexpected error occurred: ' + error.message));
-				if (getDebugFlag( options.projectRoot || findProjectRoot() )) {
-					console.error(error.stack);
-				}
-				process.exit(1);
-			}finally {
-				spinner.stop();
-			}
->>>>>>> 1172049f
-		});
+    programInstance
+        .command('gen-dep-doc-v1')
+        .description('Analyze project code dependencies and generate dependency priority documents.')
+        .option('-p, --project-root <path>', 'The root directory of the project. Defaults to auto-detected project root.')
+        .option('--plan-path <path>', 'Custom document path, defaults to /docs/plain/gen-class.md when empty')
+        .option('-o, --overwrite', 'Overwrite existing file if they exist.', false)
+        .option('--outline <path>', 'Path to a project outline document to provide broader context for code generation.')
+        .action(async (options) => {
+            const spinner = ora('Processing documentation to generate code...').start();
+            try {
+                const projectRoot = options.projectRoot || findProjectRoot();
+                if (!projectRoot) {
+                    spinner.fail(chalk.red('Error: Could not determine project root. Please specify with --project-root or run from within a Task Master project.'));
+                    process.exit(1);
+                }
+
+                spinner.text = 'gen-code-dep-doc ... This may take a few moments.';
+
+                const coreArgs = {
+                    projectRoot,
+                    planDocCustomizePath: options.planPath,
+                    overwrite: !!options.overwrite,
+                    projectOutlinePath: options.outline, // Add the new option here
+                };
+
+                const coreContext = {
+                    session: null,
+                    reportProgress: (progress) => {
+                        if (progress.currentFile && progress.stage) {
+                            spinner.text = `Processed ${progress.processedCount}/${progress.totalCount}: ${progress.currentFile} - ${progress.stage} (${progress.status})`;
+                        } else if (progress.currentFile) {
+                            spinner.text = `Processed ${progress.processedCount}/${progress.totalCount}: ${progress.currentFile} (${progress.status})`;
+                        } else {
+                            spinner.text = `Processed ${progress.processedCount}/${progress.totalCount} files... (${progress.status})`;
+                        }
+                    },
+                    log: {
+                        info: (msg) => console.log(chalk.blue('INFO:'), msg),
+                        warn: (msg) => console.warn(chalk.yellow('WARN:'), msg),
+                        error: (msg, stack) => {
+                            console.error(chalk.red('ERROR:'), msg);
+                            if (stack && getDebugFlag( projectRoot )) {
+                                console.error(stack);
+                            }
+                        }
+                    },
+                    commandNameFromContext: 'cli_gen_code_dep_doc'
+                };
+
+                // outputFormat 'text' will trigger displayAiUsageSummary in the core logic
+                const result = await genDocFromCodePlan(coreArgs, coreContext, 'text');
+
+                spinner.succeed(chalk.green('Code generation process completed!'));
+
+                console.log(chalk.bold('\nProcessing Summary:'));
+                result.results.forEach(res => {
+                    let statusChalk = chalk.yellow;
+                    if (res.status === 'success') statusChalk = chalk.green;
+                    else if (res.status.startsWith('error')) statusChalk = chalk.red;
+                    else if (res.status.startsWith('skipped')) statusChalk = chalk.gray;
+
+                    console.log(`- Document: ${chalk.cyan(res.document)}`);
+                    console.log(`  Status: ${statusChalk(res.status)}`);
+                    if (res.message && res.status !== 'success') {
+                        console.log(`  Message: ${res.message}`);
+                    }
+                });
+
+                // Overall telemetry is displayed by the core function when outputFormat is 'text'
+
+            } catch (error) {
+                spinner.fail(chalk.red('An unexpected error occurred: ' + error.message));
+                if (getDebugFlag( options.projectRoot || findProjectRoot() )) {
+                    console.error(error.stack);
+                }
+                process.exit(1);
+            }finally {
+                spinner.stop();
+            }
+        });
+
+    programInstance
+        .command('gen-doc-by-dep-doc-v1')
+        .description('Analyze project code dependencies and generate dependency priority documents.')
+        .option('-p, --project-root <path>', 'The root directory of the project. Defaults to auto-detected project root.')
+        .option('--plan-path <path>', 'Custom document path, defaults to /docs/plain/gen-class.md when empty')
+        .option('-o, --overwrite', 'Overwrite existing file if they exist.', false)
+        .option('--outline <path>', 'Path to a project outline document to provide broader context for code generation.')
+        .action(async (options) => {
+            const spinner = ora('Processing documentation to generate code...').start();
+            try {
+                const projectRoot = options.projectRoot || findProjectRoot();
+                if (!projectRoot) {
+                    spinner.fail(chalk.red('Error: Could not determine project root. Please specify with --project-root or run from within a Task Master project.'));
+                    process.exit(1);
+                }
+
+                spinner.text = 'gen-doc-by-dep-doc ... This may take a few moments.';
+
+                const coreArgs = {
+                    projectRoot,
+                    planDocPath: options.planPath,
+                    overwrite: !!options.overwrite,
+                    projectOutlinePath: options.outline, // Add the new option here
+                };
+
+                const coreContext = {
+                    session: null,
+                    reportProgress: (progress) => {
+                        if (progress.currentFile && progress.stage) {
+                            spinner.text = `Processed ${progress.processedCount}/${progress.totalCount}: ${progress.currentFile} - ${progress.stage} (${progress.status})`;
+                        } else if (progress.currentFile) {
+                            spinner.text = `Processed ${progress.processedCount}/${progress.totalCount}: ${progress.currentFile} (${progress.status})`;
+                        } else {
+                            spinner.text = `Processed ${progress.processedCount}/${progress.totalCount} files... (${progress.status})`;
+                        }
+                    },
+                    log: {
+                        info: (msg) => console.log(chalk.blue('INFO:'), msg),
+                        warn: (msg) => console.warn(chalk.yellow('WARN:'), msg),
+                        error: (msg, stack) => {
+                            console.error(chalk.red('ERROR:'), msg);
+                            if (stack && getDebugFlag( projectRoot )) {
+                                console.error(stack);
+                            }
+                        }
+                    },
+                    commandNameFromContext: 'cli_gen-code-by-dep-doc'
+                };
+
+                // outputFormat 'text' will trigger displayAiUsageSummary in the core logic
+                const result = await handleGenDocFromCodePlanCommand(coreArgs, coreContext, 'text');
+
+                spinner.succeed(chalk.green('Code generation process completed!'));
+
+                console.log(chalk.bold('\nProcessing Summary:'));
+                result.results.forEach(res => {
+                    let statusChalk = chalk.yellow;
+                    if (res.status === 'success') statusChalk = chalk.green;
+                    else if (res.status.startsWith('error')) statusChalk = chalk.red;
+                    else if (res.status.startsWith('skipped')) statusChalk = chalk.gray;
+
+                    console.log(`- Document: ${chalk.cyan(res.document)}`);
+                    console.log(`  Status: ${statusChalk(res.status)}`);
+                    if (res.message && res.status !== 'success') {
+                        console.log(`  Message: ${res.message}`);
+                    }
+                });
+
+                // Overall telemetry is displayed by the core function when outputFormat is 'text'
+
+            } catch (error) {
+                spinner.fail(chalk.red('An unexpected error occurred: ' + error.message));
+                if (getDebugFlag( options.projectRoot || findProjectRoot() )) {
+                    console.error(error.stack);
+                }
+                process.exit(1);
+            }finally {
+                spinner.stop();
+            }
+        });
+
+    programInstance
+        .command('gen-code-by-dep-doc-v1')
+        .description('Analyze project code dependencies and generate dependency priority documents.')
+        .option('-p, --project-root <path>', 'The root directory of the project. Defaults to auto-detected project root.')
+        .option('--plan-path <path>', 'Custom document path, defaults to /docs/plain/gen-class.md when empty')
+        .option('-o, --overwrite', 'Overwrite existing file if they exist.', false)
+        .option('--outline <path>', 'Path to a project outline document to provide broader context for code generation.')
+        .action(async (options) => {
+            const spinner = ora('Processing documentation to generate code...').start();
+            try {
+                const projectRoot = options.projectRoot || findProjectRoot();
+                if (!projectRoot) {
+                    spinner.fail(chalk.red('Error: Could not determine project root. Please specify with --project-root or run from within a Task Master project.'));
+                    process.exit(1);
+                }
+
+                spinner.text = 'gen-code-by-dep-doc ... This may take a few moments.';
+
+                const coreArgs = {
+                    projectRoot,
+                    planDocPath: options.planPath,
+                    overwrite: !!options.overwrite,
+                    projectOutlinePath: options.outline, // Add the new option here
+                };
+
+                const coreContext = {
+                    session: null,
+                    reportProgress: (progress) => {
+                        if (progress.currentFile && progress.stage) {
+                            spinner.text = `Processed ${progress.processedCount}/${progress.totalCount}: ${progress.currentFile} - ${progress.stage} (${progress.status})`;
+                        } else if (progress.currentFile) {
+                            spinner.text = `Processed ${progress.processedCount}/${progress.totalCount}: ${progress.currentFile} (${progress.status})`;
+                        } else {
+                            spinner.text = `Processed ${progress.processedCount}/${progress.totalCount} files... (${progress.status})`;
+                        }
+                    },
+                    log: {
+                        info: (msg) => console.log(chalk.blue('INFO:'), msg),
+                        warn: (msg) => console.warn(chalk.yellow('WARN:'), msg),
+                        error: (msg, stack) => {
+                            console.error(chalk.red('ERROR:'), msg);
+                            if (stack && getDebugFlag( projectRoot )) {
+                                console.error(stack);
+                            }
+                        }
+                    },
+                    commandNameFromContext: 'cli_gen-code-by-dep-doc'
+                };
+
+                // outputFormat 'text' will trigger displayAiUsageSummary in the core logic
+                const result = await handleGenCodeFromClassPlanCommand(coreArgs, coreContext, 'text');
+
+                spinner.succeed(chalk.green('Code generation process completed!'));
+
+                console.log(chalk.bold('\nProcessing Summary:'));
+                result.results.forEach(res => {
+                    let statusChalk = chalk.yellow;
+                    if (res.status === 'success') statusChalk = chalk.green;
+                    else if (res.status.startsWith('error')) statusChalk = chalk.red;
+                    else if (res.status.startsWith('skipped')) statusChalk = chalk.gray;
+
+                    console.log(`- Document: ${chalk.cyan(res.document)}`);
+                    console.log(`  Status: ${statusChalk(res.status)}`);
+                    if (res.message && res.status !== 'success') {
+                        console.log(`  Message: ${res.message}`);
+                    }
+                });
+
+                // Overall telemetry is displayed by the core function when outputFormat is 'text'
+
+            } catch (error) {
+                spinner.fail(chalk.red('An unexpected error occurred: ' + error.message));
+                if (getDebugFlag( options.projectRoot || findProjectRoot() )) {
+                    console.error(error.stack);
+                }
+                process.exit(1);
+            }finally {
+                spinner.stop();
+            }
+        });
+
+    programInstance
+        .command('gen-project-dir-init-v1')
+        .description('Analyze project code dependencies and generate dependency priority documents.')
+        .option('-p, --project-root <path>', 'The root directory of the project. Defaults to auto-detected project root.')
+        .option('-o, --overwrite', 'Overwrite existing file if they exist.', false)
+        .option('--outline <path>', 'Path to a project outline document to provide broader context for code generation.')
+        .action(async (options) => {
+            const spinner = ora('Processing documentation to generate code...').start();
+            try {
+                const projectRoot = options.projectRoot || findProjectRoot();
+                if (!projectRoot) {
+                    spinner.fail(chalk.red('Error: Could not determine project root. Please specify with --project-root or run from within a Task Master project.'));
+                    process.exit(1);
+                }
+
+                spinner.text = 'gen-project-dir-init-v1 ... This may take a few moments.';
+
+                const coreArgs = {
+                    projectRoot,
+                    overwrite: !!options.overwrite,
+                    projectOutlinePath: options.outline, // Add the new option here
+                };
+
+                const coreContext = {
+                    session: null,
+                    reportProgress: (progress) => {
+                        if (progress.currentFile && progress.stage) {
+                            spinner.text = `Processed ${progress.processedCount}/${progress.totalCount}: ${progress.currentFile} - ${progress.stage} (${progress.status})`;
+                        } else if (progress.currentFile) {
+                            spinner.text = `Processed ${progress.processedCount}/${progress.totalCount}: ${progress.currentFile} (${progress.status})`;
+                        } else {
+                            spinner.text = `Processed ${progress.processedCount}/${progress.totalCount} files... (${progress.status})`;
+                        }
+                    },
+                    log: {
+                        info: (msg) => console.log(chalk.blue('INFO:'), msg),
+                        warn: (msg) => console.warn(chalk.yellow('WARN:'), msg),
+                        error: (msg, stack) => {
+                            console.error(chalk.red('ERROR:'), msg);
+                            if (stack && getDebugFlag( projectRoot )) {
+                                console.error(stack);
+                            }
+                        }
+                    },
+                    commandNameFromContext: 'cli_gen-project-dir-init-v1'
+                };
+
+                // outputFormat 'text' will trigger displayAiUsageSummary in the core logic
+                const result = await handleGenProjectInitCommand(coreArgs, coreContext, 'text');
+
+                spinner.succeed(chalk.green('Code generation process completed!'));
+
+                console.log(chalk.bold('\nProcessing Summary:'));
+                result.results.forEach(res => {
+                    let statusChalk = chalk.yellow;
+                    if (res.status === 'success') statusChalk = chalk.green;
+                    else if (res.status.startsWith('error')) statusChalk = chalk.red;
+                    else if (res.status.startsWith('skipped')) statusChalk = chalk.gray;
+
+                    console.log(`- Document: ${chalk.cyan(res.document)}`);
+                    console.log(`  Status: ${statusChalk(res.status)}`);
+                    if (res.message && res.status !== 'success') {
+                        console.log(`  Message: ${res.message}`);
+                    }
+                });
+
+                // Overall telemetry is displayed by the core function when outputFormat is 'text'
+
+            } catch (error) {
+                spinner.fail(chalk.red('An unexpected error occurred: ' + error.message));
+                if (getDebugFlag( options.projectRoot || findProjectRoot() )) {
+                    console.error(error.stack);
+                }
+                process.exit(1);
+            }finally {
+                spinner.stop();
+            }
+        });
 
 	return programInstance;
 }
@@ -5252,14 +5234,13 @@
 		console.log('Done -------------------------');
 
 		// After command execution, check if an update is available
-<<<<<<< HEAD
-		const updateInfo = await updateCheckPromise;
-		if (updateInfo.needsUpdate) {
-			displayUpgradeNotification(
-				updateInfo.currentVersion,
-				updateInfo.latestVersion
-			);
-		}
+		// const updateInfo = await updateCheckPromise;
+		// if (updateInfo.needsUpdate) {
+		// 	displayUpgradeNotification(
+		// 		updateInfo.currentVersion,
+		// 		updateInfo.latestVersion
+		// 	);
+		// }
 
 		// Check if migration has occurred and show FYI notice once
 		try {
@@ -5299,15 +5280,6 @@
 		} catch (error) {
 			// Silently ignore errors checking for migration notice
 		}
-=======
-		// const updateInfo = await updateCheckPromise;
-		// if (updateInfo.needsUpdate) {
-		// 	displayUpgradeNotification(
-		// 		updateInfo.currentVersion,
-		// 		updateInfo.latestVersion
-		// 	);
-		// }
->>>>>>> 1172049f
 	} catch (error) {
 		// ** Specific catch block for missing configuration file **
 		if (error instanceof ConfigurationError) {
