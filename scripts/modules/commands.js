--- conflicted
+++ resolved
@@ -87,12 +87,9 @@
 	TASK_STATUS_OPTIONS
 } from '../../src/constants/task-status.js';
 import { getTaskMasterVersion } from '../../src/utils/getVersion.js';
-<<<<<<< HEAD
-
-=======
 import { generateProjectOutline } from './task-manager/project-outline.js';
 import { generateProjectCodeInit } from './task-manager/project-code-init.js';
->>>>>>> 1cfb5589
+
 /**
  * Runs the interactive setup process for model configuration.
  * @param {string|null} projectRoot - The resolved project root directory.
@@ -672,7 +669,6 @@
 			'Use Perplexity AI for research-backed task generation, providing more comprehensive and accurate task breakdown'
 		)
 		.action(async (file, options) => {
-			console.log('进入parse-prd action');
 			// Use input option if file argument not provided
 			const inputFile = file || options.input;
 			const defaultPrdPath = PRD_FILE;
@@ -2731,7 +2727,6 @@
 		});
 
 	programInstance
-<<<<<<< HEAD
 		.command('migrate')
 		.description(
 			'Migrate existing project to use the new .taskmaster directory structure'
@@ -2760,42 +2755,45 @@
 				await migrateProject(options);
 			} catch (error) {
 				console.error(chalk.red('Error during migration:'), error.message);
-=======
-		.command('project-outline')
-		.description('生成项目大纲，输出标准 markdown 文档')
-		.option('--output <file>', '输出文件路径，默认 docs/class-doc/project-outline.md')
-		.action(async (options) => {
-			try {
-				const projectRoot = process.cwd();
-				const result = await generateProjectOutline({
-					projectRoot,
-					output: options.output
-				});
-				console.log(`✅ 项目大纲已生成: ${result.outlinePath}`);
-			} catch (error) {
-				console.error('❌ 生成项目大纲失败:', error.message);
 				process.exit(1);
 			}
 		});
 
-	programInstance
-		.command('project_code_init')
-		.description('生成项目代码任务清单')
-		.option('--output <file>', '输出文件路径，默认 src')
-		.action(async (options) => {
-			try {
-				const projectRoot = process.cwd();
-				const result = await generateProjectCodeInit({
-					projectRoot,
-					output: options.output
-				});
-				console.log(`✅ 项目任务清单已生成: ${result.outlinePath}`);
-			} catch (error) {
-				console.error('❌ 生成项目任务清单失败:', error.message);
->>>>>>> 1cfb5589
-				process.exit(1);
-			}
-		});
+    programInstance
+        .command('project-outline')
+        .description('生成项目大纲，输出标准 markdown 文档')
+        .option('--output <file>', '输出文件路径，默认 docs/class-doc/project-outline.md')
+        .action(async (options) => {
+            try {
+                const projectRoot = process.cwd();
+                const result = await generateProjectOutline({
+                    projectRoot,
+                    output: options.output
+                });
+                console.log(`✅ 项目大纲已生成: ${result.outlinePath}`);
+            } catch (error) {
+                console.error('❌ 生成项目大纲失败:', error.message);
+                process.exit(1);
+            }
+        });
+
+    programInstance
+        .command('project_code_init')
+        .description('生成项目代码任务清单')
+        .option('--output <file>', '输出文件路径，默认 src')
+        .action(async (options) => {
+            try {
+                const projectRoot = process.cwd();
+                const result = await generateProjectCodeInit({
+                    projectRoot,
+                    output: options.output
+                });
+                console.log(`✅ 项目任务清单已生成: ${result.outlinePath}`);
+            } catch (error) {
+                console.error('❌ 生成项目任务清单失败:', error.message);
+                process.exit(1);
+            }
+        });
 
 	return programInstance;
 }
