--- conflicted
+++ resolved
@@ -583,11 +583,7 @@
 			}
 
 			// --- Use Simplified System Prompt for Report Prompts ---
-<<<<<<< HEAD
-			systemPrompt = `You are an AI assistant helping with task breakdown. Generate exactly ${finalSubtaskCount} subtasks based on the provided prompt and context. Language: Chinese. Respond ONLY with a valid JSON object containing a single key "subtasks" whose value is an array of the generated subtask objects. Each subtask object in the array must have keys: "id", "title", "description", "dependencies", "details", "status". Ensure the 'id' starts from ${nextSubtaskId} and is sequential. Ensure 'dependencies' only reference valid prior subtask IDs generated in this response (starting from ${nextSubtaskId}). Ensure 'status' is 'pending'. Do not include any other text or explanation.`;
-=======
-			systemPrompt = `You are an AI assistant helping with task breakdown. Generate ${finalSubtaskCount > 0 ? 'exactly ' + finalSubtaskCount : 'an appropriate number of'} subtasks based on the provided prompt and context. Respond ONLY with a valid JSON object containing a single key "subtasks" whose value is an array of the generated subtask objects. Each subtask object in the array must have keys: "id", "title", "description", "dependencies", "details", "status". Ensure the 'id' starts from ${nextSubtaskId} and is sequential. Ensure 'dependencies' only reference valid prior subtask IDs generated in this response (starting from ${nextSubtaskId}). Ensure 'status' is 'pending'. Do not include any other text or explanation.`;
->>>>>>> 2afe6ed5
+			systemPrompt = `You are an AI assistant helping with task breakdown. Generate ${finalSubtaskCount > 0 ? 'exactly ' + finalSubtaskCount : 'an appropriate number of'} subtasks based on the provided prompt and context. Language: Chinese. Respond ONLY with a valid JSON object containing a single key "subtasks" whose value is an array of the generated subtask objects. Each subtask object in the array must have keys: "id", "title", "description", "dependencies", "details", "status". Ensure the 'id' starts from ${nextSubtaskId} and is sequential. Ensure 'dependencies' only reference valid prior subtask IDs generated in this response (starting from ${nextSubtaskId}). Ensure 'status' is 'pending'. Do not include any other text or explanation.`;
 			logger.info(
 				`Using expansion prompt from complexity report and simplified system prompt for task ${task.id}.`
 			);
