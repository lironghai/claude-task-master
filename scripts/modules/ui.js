--- conflicted
+++ resolved
@@ -40,13 +40,8 @@
 function displayBanner() {
 	if (isSilentMode()) return;
 
-<<<<<<< HEAD
 	// console.clear(); // Removing this to avoid clearing the terminal per command
-	const bannerText = figlet.textSync('Task Master', {
-=======
-	console.clear();
 	const bannerText = figlet.textSync('Hero Task Master', {
->>>>>>> bd5adc62
 		font: 'Standard',
 		horizontalLayout: 'default',
 		verticalLayout: 'default'
