--- conflicted
+++ resolved
@@ -59,14 +59,11 @@
 	moveTask,
 	readComplexityReport,
 	migrateProject,
-<<<<<<< HEAD
-	performResearch
-=======
-	handleGenerateDocumentationFromCodeCommand,
-	generateCodeFromDocumentation,
-	genDocFromCodePlan,
-	handleGenDocFromCodePlanCommand,
-	handleGenCodeFromClassPlanCommand,
-	handleGenProjectInitCommand,
->>>>>>> 1172049f
+	performResearch,
+    handleGenerateDocumentationFromCodeCommand,
+    generateCodeFromDocumentation,
+    genDocFromCodePlan,
+    handleGenDocFromCodePlanCommand,
+    handleGenCodeFromClassPlanCommand,
+    handleGenProjectInitCommand,
 };