--- conflicted
+++ resolved
@@ -28,7 +28,6 @@
 } from './config-manager.js';
 import { log, findProjectRoot, resolveEnvVariable } from './utils.js';
 
-<<<<<<< HEAD
 // Import provider classes
 import {
 	AnthropicAIProvider,
@@ -42,6 +41,7 @@
 	AzureProvider,
 	VertexAIProvider
 } from '../../src/ai-providers/index.js';
+import * as difyagent from '../../src/ai-providers/difyAgent.js';
 
 // Create provider instances
 const PROVIDERS = {
@@ -56,17 +56,6 @@
 	azure: new AzureProvider(),
 	vertex: new VertexAIProvider()
 };
-=======
-import * as anthropic from '../../src/ai-providers/anthropic.js';
-import * as perplexity from '../../src/ai-providers/perplexity.js';
-import * as google from '../../src/ai-providers/google.js';
-import * as openai from '../../src/ai-providers/openai.js';
-import * as xai from '../../src/ai-providers/xai.js';
-import * as openrouter from '../../src/ai-providers/openrouter.js';
-import * as ollama from '../../src/ai-providers/ollama.js';
-import * as difyagent from '../../src/ai-providers/difyAgent.js';
-// TODO: Import other provider modules when implemented (ollama, etc.)
->>>>>>> 1cfb5589
 
 // Helper function to get cost for a specific model
 function _getCostForModel(providerName, modelId) {
@@ -98,59 +87,6 @@
 	};
 }
 
-<<<<<<< HEAD
-=======
-// --- Provider Function Map ---
-// Maps provider names (lowercase) to their respective service functions
-const PROVIDER_FUNCTIONS = {
-	anthropic: {
-		generateText: anthropic.generateAnthropicText,
-		streamText: anthropic.streamAnthropicText,
-		generateObject: anthropic.generateAnthropicObject
-	},
-	perplexity: {
-		generateText: perplexity.generatePerplexityText,
-		streamText: perplexity.streamPerplexityText,
-		generateObject: perplexity.generatePerplexityObject
-	},
-	google: {
-		// Add Google entry
-		generateText: google.generateGoogleText,
-		streamText: google.streamGoogleText,
-		generateObject: google.generateGoogleObject
-	},
-	openai: {
-		// ADD: OpenAI entry
-		generateText: openai.generateOpenAIText,
-		streamText: openai.streamOpenAIText,
-		generateObject: openai.generateOpenAIObject
-	},
-	xai: {
-		// ADD: xAI entry
-		generateText: xai.generateXaiText,
-		streamText: xai.streamXaiText,
-		generateObject: xai.generateXaiObject // Note: Object generation might be unsupported
-	},
-	openrouter: {
-		// ADD: OpenRouter entry
-		generateText: openrouter.generateOpenRouterText,
-		streamText: openrouter.streamOpenRouterText,
-		generateObject: openrouter.generateOpenRouterObject
-	},
-	ollama: {
-		generateText: ollama.generateOllamaText,
-		streamText: ollama.streamOllamaText,
-		generateObject: ollama.generateOllamaObject
-	},
-	difyagent: {
-		generateText: difyagent.generateDifyAgentText,
-		streamText: difyagent.streamDifyAgentText,
-		generateObject: difyagent.generateDifyAgentObject
-	},
-	// TODO: Add entries for ollama, etc. when implemented
-};
-
->>>>>>> 1cfb5589
 // --- Configuration for Retries ---
 const MAX_RETRIES = 2;
 const INITIAL_RETRY_DELAY_MS = 1000;
@@ -236,12 +172,9 @@
 		openrouter: 'OPENROUTER_API_KEY',
 		xai: 'XAI_API_KEY',
 		ollama: 'OLLAMA_API_KEY',
-<<<<<<< HEAD
 		bedrock: 'AWS_ACCESS_KEY_ID',
-		vertex: 'GOOGLE_API_KEY'
-=======
-		difyagent: 'DIFY_AGENT_API_KEY'
->>>>>>> 1cfb5589
+		vertex: 'GOOGLE_API_KEY',
+        difyagent: 'DIFY_AGENT_API_KEY'
 	};
 
 	const envVarName = keyMap[providerName];
