/**
 * ai-services-unified.js
 * Centralized AI service layer using provider modules and config-manager.
 */

// Vercel AI SDK functions are NOT called directly anymore.
// import { generateText, streamText, generateObject } from 'ai';

// --- Core Dependencies ---
import {
	MODEL_MAP,
	getAzureBaseURL,
	getBaseUrlForRole,
	getBedrockBaseURL,
	getDebugFlag,
	getFallbackModelId,
	getFallbackProvider,
	getMainModelId,
	getMainProvider,
	getOllamaBaseURL,
	getParametersForRole,
	getResearchModelId,
	getResearchProvider,
	getResponseLanguage,
	getUserId,
	getVertexLocation,
	getVertexProjectId,
	isApiKeySet,
	providersWithoutApiKeys
} from './config-manager.js';
import {
	findProjectRoot,
	getCurrentTag,
	log,
	resolveEnvVariable
} from './utils.js';

// Import provider classes
import {
	AnthropicAIProvider,
	AzureProvider,
	BedrockAIProvider,
	ClaudeCodeProvider,
	GeminiCliProvider,
	GoogleAIProvider,
	GroqProvider,
	OllamaAIProvider,
	OpenAIProvider,
	OpenRouterAIProvider,
	PerplexityAIProvider,
	VertexAIProvider,
<<<<<<< HEAD
	XAIProvider
=======
	ClaudeCodeProvider,
    DifyAgentProvider,
	GeminiCliProvider
>>>>>>> 4512eb6f
} from '../../src/ai-providers/index.js';
import path from "path";
import fs from "fs";
import {experimental_createMCPClient as createMCPClient} from "../../src/ai-providers/base_index.js";
import {Experimental_StdioMCPTransport as StdioMCPTransport} from "ai/mcp-stdio";

// Import the provider registry
import ProviderRegistry from '../../src/provider-registry/index.js';

// Create provider instances
const PROVIDERS = {
	anthropic: new AnthropicAIProvider(),
	perplexity: new PerplexityAIProvider(),
	google: new GoogleAIProvider(),
	openai: new OpenAIProvider(),
	xai: new XAIProvider(),
	groq: new GroqProvider(),
	openrouter: new OpenRouterAIProvider(),
	ollama: new OllamaAIProvider(),
	bedrock: new BedrockAIProvider(),
	azure: new AzureProvider(),
	vertex: new VertexAIProvider(),
	'claude-code': new ClaudeCodeProvider(),
	'gemini-cli': new GeminiCliProvider(),
	difyagent: new DifyAgentProvider()
};

function _getProvider(providerName) {
	// First check the static PROVIDERS object
	if (PROVIDERS[providerName]) {
		return PROVIDERS[providerName];
	}

	// If not found, check the provider registry
	const providerRegistry = ProviderRegistry.getInstance();
	if (providerRegistry.hasProvider(providerName)) {
		log('debug', `Provider "${providerName}" found in dynamic registry`);
		return providerRegistry.getProvider(providerName);
	}

	// Provider not found in either location
	return null;
}

// Helper function to get cost for a specific model
function _getCostForModel(providerName, modelId) {
	if (!MODEL_MAP || !MODEL_MAP[providerName]) {
		log(
			'warn',
			`Provider "${providerName}" not found in MODEL_MAP. Cannot determine cost for model ${modelId}.`
		);
		return { inputCost: 0, outputCost: 0, currency: 'USD' }; // Default to zero cost
	}

	const modelData = MODEL_MAP[providerName].find((m) => m.id === modelId);

	if (!modelData || !modelData.cost_per_1m_tokens) {
		log(
			'debug',
			`Cost data not found for model "${modelId}" under provider "${providerName}". Assuming zero cost.`
		);
		return { inputCost: 0, outputCost: 0, currency: 'USD' }; // Default to zero cost
	}

	// Ensure currency is part of the returned object, defaulting if not present
	const currency = modelData.cost_per_1m_tokens.currency || 'USD';

	return {
		inputCost: modelData.cost_per_1m_tokens.input || 0,
		outputCost: modelData.cost_per_1m_tokens.output || 0,
		currency: currency
	};
}

// Helper function to get tag information for responses
function _getTagInfo(projectRoot) {
	try {
		if (!projectRoot) {
			return { currentTag: 'master', availableTags: ['master'] };
		}

		const currentTag = getCurrentTag(projectRoot);

		// Read available tags from tasks.json
		let availableTags = ['master']; // Default fallback
		try {
			const path = require('path');
			const fs = require('fs');
			const tasksPath = path.join(
				projectRoot,
				'.taskmaster',
				'tasks',
				'tasks.json'
			);

			if (fs.existsSync(tasksPath)) {
				const tasksData = JSON.parse(fs.readFileSync(tasksPath, 'utf8'));
				if (tasksData && typeof tasksData === 'object') {
					// Check if it's tagged format (has tag-like keys with tasks arrays)
					const potentialTags = Object.keys(tasksData).filter(
						(key) =>
							tasksData[key] &&
							typeof tasksData[key] === 'object' &&
							Array.isArray(tasksData[key].tasks)
					);

					if (potentialTags.length > 0) {
						availableTags = potentialTags;
					}
				}
			}
		} catch (readError) {
			// Silently fall back to default if we can't read tasks file
			if (getDebugFlag()) {
				log(
					'debug',
					`Could not read tasks file for available tags: ${readError.message}`
				);
			}
		}

		return {
			currentTag: currentTag || 'master',
			availableTags: availableTags
		};
	} catch (error) {
		if (getDebugFlag()) {
			log('debug', `Error getting tag information: ${error.message}`);
		}
		return { currentTag: 'master', availableTags: ['master'] };
	}
}

// --- Configuration for Retries ---
const MAX_RETRIES = 2;
const INITIAL_RETRY_DELAY_MS = 1000;

// Helper function to check if an error is retryable
function isRetryableError(error) {
	const errorMessage = error.message?.toLowerCase() || '';
	return (
		errorMessage.includes('rate limit') ||
		errorMessage.includes('overloaded') ||
		errorMessage.includes('service temporarily unavailable') ||
		errorMessage.includes('timeout') ||
		errorMessage.includes('network error') ||
		error.status === 429 ||
		error.status >= 500
	);
}

/**
 * Extracts a user-friendly error message from a potentially complex AI error object.
 * Prioritizes nested messages and falls back to the top-level message.
 * @param {Error | object | any} error - The error object.
 * @returns {string} A concise error message.
 */
function _extractErrorMessage(error) {
	try {
		// Attempt 1: Look for Vercel SDK specific nested structure (common)
		if (error?.data?.error?.message) {
			return error.data.error.message;
		}

		// Attempt 2: Look for nested error message directly in the error object
		if (error?.error?.message) {
			return error.error.message;
		}

		// Attempt 3: Look for nested error message in response body if it's JSON string
		if (typeof error?.responseBody === 'string') {
			try {
				const body = JSON.parse(error.responseBody);
				if (body?.error?.message) {
					return body.error.message;
				}
			} catch (parseError) {
				// Ignore if responseBody is not valid JSON
			}
		}

		// Attempt 4: Use the top-level message if it exists
		if (typeof error?.message === 'string' && error.message) {
			return error.message;
		}

		// Attempt 5: Handle simple string errors
		if (typeof error === 'string') {
			return error;
		}

		// Fallback
		return 'An unknown AI service error occurred.';
	} catch (e) {
		// Safety net
		return 'Failed to extract error message.';
	}
}

/**
 * Internal helper to resolve the API key for a given provider.
 * @param {string} providerName - The name of the provider (lowercase).
 * @param {object|null} session - Optional MCP session object.
 * @param {string|null} projectRoot - Optional project root path for .env fallback.
 * @returns {string|null} The API key or null if not found/needed.
 * @throws {Error} If a required API key is missing.
 */
function _resolveApiKey(providerName, session, projectRoot = null) {
	// Get provider instance
	const provider = _getProvider(providerName);
	if (!provider) {
		throw new Error(
			`Unknown provider '${providerName}' for API key resolution.`
		);
	}

	// All providers must implement getRequiredApiKeyName()
	const envVarName = provider.getRequiredApiKeyName();

	// If envVarName is null (like for MCP), return null directly
	if (envVarName === null) {
		return null;
	}

	const apiKey = resolveEnvVariable(envVarName, session, projectRoot);

	// Special handling for providers that can use alternative auth or no API key
	if (!provider.isRequiredApiKey()) {
		return apiKey || null;
	}

	if (!apiKey) {
		throw new Error(
			`Required API key ${envVarName} for provider '${providerName}' is not set in environment, session, or .env file.`
		);
	}
	return apiKey;
}

/**
 * Internal helper to attempt a provider-specific AI API call with retries.
 *
 * @param {function} providerApiFn - The specific provider function to call (e.g., generateAnthropicText).
 * @param {object} callParams - Parameters object for the provider function.
 * @param {string} providerName - Name of the provider (for logging).
 * @param {string} modelId - Specific model ID (for logging).
 * @param {string} attemptRole - The role being attempted (for logging).
 * @returns {Promise<object>} The result from the successful API call.
 * @throws {Error} If the call fails after all retries.
 */
async function _attemptProviderCallWithRetries(
	provider,
	serviceType,
	callParams,
	providerName,
	modelId,
	attemptRole
) {
	let retries = 0;
	const fnName = serviceType;

	while (retries <= MAX_RETRIES) {
		try {
			if (getDebugFlag()) {
				log(
					'info',
					`Attempt ${retries + 1}/${MAX_RETRIES + 1} calling ${fnName} (Provider: ${providerName}, Model: ${modelId}, Role: ${attemptRole})`
				);
			}

			// Call the appropriate method on the provider instance
			const result = await provider[serviceType](callParams);

			if (getDebugFlag()) {
				log(
					'info',
					`${fnName} succeeded for role ${attemptRole} (Provider: ${providerName}) on attempt ${retries + 1}`
				);
			}
			return result;
		} catch (error) {
			log(
				'warn',
				`Attempt ${retries + 1} failed for role ${attemptRole} (${fnName} / ${providerName}): ${error.message}`
			);

			if (isRetryableError(error) && retries < MAX_RETRIES) {
				retries++;
				const delay = INITIAL_RETRY_DELAY_MS * 2 ** (retries - 1);
				log(
					'info',
					`Something went wrong on the provider side. Retrying in ${delay / 1000}s...`
				);
				await new Promise((resolve) => setTimeout(resolve, delay));
			} else {
				log(
					'error',
					`Something went wrong on the provider side. Max retries reached for role ${attemptRole} (${fnName} / ${providerName}).`
				);
				throw error;
			}
		}
	}
	// Should not be reached due to throw in the else block
	throw new Error(
		`Exhausted all retries for role ${attemptRole} (${fnName} / ${providerName})`
	);
}

/**
 * Base logic for unified service functions.
 * @param {string} serviceType - Type of service ('generateText', 'streamText', 'generateObject').
 * @param {object} params - Original parameters passed to the service function.
 * @param {string} params.role - The initial client role.
 * @param {object} [params.session=null] - Optional MCP session object.
 * @param {string} [params.projectRoot] - Optional project root path.
 * @param {string} params.commandName - Name of the command invoking the service.
 * @param {string} params.outputType - 'cli' or 'mcp'.
 * @param {string} [params.systemPrompt] - Optional system prompt.
 * @param {string} [params.prompt] - The prompt for the AI.
 * @param {string} [params.schema] - The Zod schema for the expected object.
 * @param {string} [params.objectName] - Name for object/tool.
 * @returns {Promise<any>} Result from the underlying provider call.
 */
async function _unifiedServiceRunner(serviceType, params) {
	const {
		role: initialRole,
		session,
		projectRoot,
		systemPrompt,
		prompt,
		tools,
		activeTools,
		historyMessage,
		schema,
		objectName,
		commandName,
		outputType,
		...restApiParams
	} = params;
	if (getDebugFlag()) {
		log('info', `${serviceType}Service called`, {
			role: initialRole,
			commandName,
			outputType,
			projectRoot
		});
	}

	const effectiveProjectRoot = projectRoot || findProjectRoot();
	const userId = getUserId(effectiveProjectRoot);

	let sequence;
	if (initialRole === 'main') {
		sequence = ['main', 'fallback', 'research'];
	} else if (initialRole === 'research') {
		sequence = ['research', 'fallback', 'main'];
	} else if (initialRole === 'fallback') {
		sequence = ['fallback', 'main', 'research'];
	} else {
		log(
			'warn',
			`Unknown initial role: ${initialRole}. Defaulting to main -> fallback -> research sequence.`
		);
		sequence = ['main', 'fallback', 'research'];
	}

	let lastError = null;
	let lastCleanErrorMessage =
		'AI service call failed for all configured roles.';

	for (const currentRole of sequence) {
		let providerName;
		let modelId;
		let apiKey;
		let roleParams;
		let provider;
		let baseURL;
		let providerResponse;
		let telemetryData = null;

		try {
			log('info', `New AI service call with role: ${currentRole}`);

			if (currentRole === 'main') {
				providerName = getMainProvider(effectiveProjectRoot);
				modelId = getMainModelId(effectiveProjectRoot);
			} else if (currentRole === 'research') {
				providerName = getResearchProvider(effectiveProjectRoot);
				modelId = getResearchModelId(effectiveProjectRoot);
			} else if (currentRole === 'fallback') {
				providerName = getFallbackProvider(effectiveProjectRoot);
				modelId = getFallbackModelId(effectiveProjectRoot);
			} else {
				log(
					'error',
					`Unknown role encountered in _unifiedServiceRunner: ${currentRole}`
				);
				lastError =
					lastError || new Error(`Unknown AI role specified: ${currentRole}`);
				continue;
			}

			if (!providerName || !modelId) {
				log(
					'warn',
					`Skipping role '${currentRole}': Provider or Model ID not configured.`
				);
				lastError =
					lastError ||
					new Error(
						`Configuration missing for role '${currentRole}'. Provider: ${providerName}, Model: ${modelId}`
					);
				continue;
			}

			// Get provider instance
			provider = _getProvider(providerName?.toLowerCase());
			if (!provider) {
				log(
					'warn',
					`Skipping role '${currentRole}': Provider '${providerName}' not supported.`
				);
				lastError =
					lastError ||
					new Error(`Unsupported provider configured: ${providerName}`);
				continue;
			}

			// Check API key if needed
			if (!providersWithoutApiKeys.includes(providerName?.toLowerCase())) {
				if (!isApiKeySet(providerName, session, effectiveProjectRoot)) {
					log(
						'warn',
						`Skipping role '${currentRole}' (Provider: ${providerName}): API key not set or invalid.`
					);
					lastError =
						lastError ||
						new Error(
							`API key for provider '${providerName}' (role: ${currentRole}) is not set.`
						);
					continue; // Skip to the next role in the sequence
				}
			}

			// Get base URL if configured (optional for most providers)
			baseURL = getBaseUrlForRole(currentRole, effectiveProjectRoot);

			// For Azure, use the global Azure base URL if role-specific URL is not configured
			if (providerName?.toLowerCase() === 'azure' && !baseURL) {
				baseURL = getAzureBaseURL(effectiveProjectRoot);
				log('debug', `Using global Azure base URL: ${baseURL}`);
			} else if (providerName?.toLowerCase() === 'ollama' && !baseURL) {
				// For Ollama, use the global Ollama base URL if role-specific URL is not configured
				baseURL = getOllamaBaseURL(effectiveProjectRoot);
				log('debug', `Using global Ollama base URL: ${baseURL}`);
			} else if (providerName?.toLowerCase() === 'bedrock' && !baseURL) {
				// For Bedrock, use the global Bedrock base URL if role-specific URL is not configured
				baseURL = getBedrockBaseURL(effectiveProjectRoot);
				log('debug', `Using global Bedrock base URL: ${baseURL}`);
			}

			// Get AI parameters for the current role
			roleParams = getParametersForRole(currentRole, effectiveProjectRoot);
			apiKey = _resolveApiKey(
				providerName?.toLowerCase(),
				session,
				effectiveProjectRoot
			);

			// Prepare provider-specific configuration
			let providerSpecificParams = {};

			// Handle Vertex AI specific configuration
			if (providerName?.toLowerCase() === 'vertex') {
				// Get Vertex project ID and location
				const projectId =
					getVertexProjectId(effectiveProjectRoot) ||
					resolveEnvVariable(
						'VERTEX_PROJECT_ID',
						session,
						effectiveProjectRoot
					);

				const location =
					getVertexLocation(effectiveProjectRoot) ||
					resolveEnvVariable(
						'VERTEX_LOCATION',
						session,
						effectiveProjectRoot
					) ||
					'us-central1';

				// Get credentials path if available
				const credentialsPath = resolveEnvVariable(
					'GOOGLE_APPLICATION_CREDENTIALS',
					session,
					effectiveProjectRoot
				);

				// Add Vertex-specific parameters
				providerSpecificParams = {
					projectId,
					location,
					...(credentialsPath && { credentials: { credentialsFromEnv: true } })
				};

				log(
					'debug',
					`Using Vertex AI configuration: Project ID=${projectId}, Location=${location}`
				);
			}

			const messages = [];
			const responseLanguage = getResponseLanguage(effectiveProjectRoot);
			const systemPromptWithLanguage = `${systemPrompt} \n\n Always respond in ${responseLanguage}.`;
			messages.push({
				role: 'system',
				content: systemPromptWithLanguage.trim()
			});

			if (historyMessage) {
				messages.push(...historyMessage);
			}

			// IN THE FUTURE WHEN DOING CONTEXT IMPROVEMENTS
			// {
			//     type: 'text',
			//     text: 'Large cached context here like a tasks json',
			//     providerOptions: {
			//       anthropic: { cacheControl: { type: 'ephemeral' } }
			//     }
			//   }

			// Example
			// if (params.context) { // context is a json string of a tasks object or some other stu
			//     messages.push({
			//         type: 'text',
			//         text: params.context,
			//         providerOptions: { anthropic: { cacheControl: { type: 'ephemeral' } } }
			//     });
			// }

			if (prompt) {
				messages.push({ role: 'user', content: prompt });
			} else {
				if (!historyMessage) {
					throw new Error('User prompt content is missing.');
				}
			}

			const callParams = {
				apiKey,
				modelId,
				commandName,
				outputType,
				maxTokens: roleParams.maxTokens,
				temperature: roleParams.temperature,
				messages,
				tools,
				activeTools,
				...(baseURL && { baseURL }),
				...(serviceType === 'generateObject' && { schema, objectName }),
				...providerSpecificParams,
				...restApiParams
			};

			providerResponse = await _attemptProviderCallWithRetries(
				provider,
				serviceType,
				callParams,
				providerName,
				modelId,
				currentRole
			);

			if (userId && providerResponse && providerResponse.usage) {
				try {
					telemetryData = await logAiUsage({
						userId,
						commandName,
						providerName,
						modelId,
						inputTokens: providerResponse.usage.inputTokens,
						outputTokens: providerResponse.usage.outputTokens,
						outputType
					});
				} catch (telemetryError) {
					// logAiUsage already logs its own errors and returns null on failure
					// No need to log again here, telemetryData will remain null
				}
			} else if (userId && providerResponse && !providerResponse.usage) {
				log(
					'warn',
					`Cannot log telemetry for ${commandName} (${providerName}/${modelId}): AI result missing 'usage' data. (May be expected for streams)`
				);
			}

			let finalMainResult;
			if (serviceType === 'generateText') {
				finalMainResult = providerResponse.text;
			} else if (serviceType === 'generateObject') {
				finalMainResult = providerResponse.object;
			} else if (serviceType === 'streamText') {
				finalMainResult = providerResponse;
			} else {
				log(
					'error',
					`Unknown serviceType in _unifiedServiceRunner: ${serviceType}`
				);
				finalMainResult = providerResponse;
			}

			// Get tag information for the response
			const tagInfo = _getTagInfo(effectiveProjectRoot);

			return {
				messages: providerResponse.messages,
				mainResult: finalMainResult,
				telemetryData: telemetryData,
				tagInfo: tagInfo
			};
		} catch (error) {
			const cleanMessage = _extractErrorMessage(error);
			log(
				'error',
				`Service call failed for role ${currentRole} (Provider: ${providerName || 'unknown'}, Model: ${modelId || 'unknown'}): ${cleanMessage}`
			);
			lastError = error;
			lastCleanErrorMessage = cleanMessage;

			if (serviceType === 'generateObject') {
				const lowerCaseMessage = cleanMessage.toLowerCase();
				if (
					lowerCaseMessage.includes(
						'no endpoints found that support tool use'
					) ||
					lowerCaseMessage.includes('does not support tool_use') ||
					lowerCaseMessage.includes('tool use is not supported') ||
					lowerCaseMessage.includes('tools are not supported') ||
					lowerCaseMessage.includes('function calling is not supported') ||
					lowerCaseMessage.includes('tool use is not supported')
				) {
					const specificErrorMsg = `Model '${modelId || 'unknown'}' via provider '${providerName || 'unknown'}' does not support the 'tool use' required by generateObjectService. Please configure a model that supports tool/function calling for the '${currentRole}' role, or use generateTextService if structured output is not strictly required.`;
					log('error', `[Tool Support Error] ${specificErrorMsg}`);
					throw new Error(specificErrorMsg);
				}
			}
		}
	}

	log('error', `All roles in the sequence [${sequence.join(', ')}] failed.`);
	throw new Error(lastCleanErrorMessage);
}

/**
 * Unified service function for generating text.
 * Handles client retrieval, retries, and fallback sequence.
 *
 * @param {object} params - Parameters for the service call.
 * @param {string} params.role - The initial client role ('main', 'research', 'fallback').
 * @param {object} [params.session=null] - Optional MCP session object.
 * @param {string} [params.projectRoot=null] - Optional project root path for .env fallback.
 * @param {string} params.prompt - The prompt for the AI.
 * @param {string} [params.systemPrompt] - Optional system prompt.
 * @param {string} params.commandName - Name of the command invoking the service.
 * @param {string} [params.outputType='cli'] - 'cli' or 'mcp'.
 * @returns {Promise<object>} Result object containing generated text and usage data.
 */
async function generateTextService(params) {
	// Ensure default outputType if not provided
	const defaults = { outputType: 'cli' };
	const combinedParams = { ...defaults, ...params };
	// TODO: Validate commandName exists?
	return _unifiedServiceRunner('generateText', combinedParams);
}

/**
 * Unified service function for streaming text.
 * Handles client retrieval, retries, and fallback sequence.
 *
 * @param {object} params - Parameters for the service call.
 * @param {string} params.role - The initial client role ('main', 'research', 'fallback').
 * @param {object} [params.session=null] - Optional MCP session object.
 * @param {string} [params.projectRoot=null] - Optional project root path for .env fallback.
 * @param {string} params.prompt - The prompt for the AI.
 * @param {string} [params.systemPrompt] - Optional system prompt.
 * @param {string} params.commandName - Name of the command invoking the service.
 * @param {string} [params.outputType='cli'] - 'cli' or 'mcp'.
 * @returns {Promise<object>} Result object containing the stream and usage data.
 */
async function streamTextService(params) {
	const defaults = { outputType: 'cli' };
	const combinedParams = { ...defaults, ...params };
	// TODO: Validate commandName exists?
	// NOTE: Telemetry for streaming might be tricky as usage data often comes at the end.
	// The current implementation logs *after* the stream is returned.
	// We might need to adjust how usage is captured/logged for streams.
	return _unifiedServiceRunner('streamText', combinedParams);
}

async function streamTextServiceFin(params) {

	const result = await streamTextService(params);
	let planFistFullText = await getFullText(result.mainResult.textStream);
	let finishReason = await result.mainResult.finishReason;

	let aiServiceResponse = result;
	const history = [{ role: 'user', content: params.prompt }];
	let retry = 5;
	while (shouldContinue(finishReason) && retry > 0) {
		// 更新消息历史
		const curhistory = await updateMessages(result.mainResult);
		history.push(...curhistory)
		aiServiceResponse = await streamTextService({
			session: params.session, // Pass session from context
			systemPrompt: params.systemPrompt,
			// prompt: userPrompt,
			historyMessage: history,
			commandName: params.commandName, // Provided by caller (CLI/Direct func)
			outputType: params.outputType,
			projectRoot: params.projectRoot,
			tools: params.tools,
			activeTools: params.activeTools
		});

		planFistFullText = await getFullText(aiServiceResponse.mainResult.textStream);
		finishReason = await aiServiceResponse.mainResult.finishReason;
		retry--;
	}

	return aiServiceResponse;
}

function shouldContinue(finishReason) {
	// 需要继续的情况
	const continueReasons = [
		// 'length',           // 达到最大token限制
		'tool-calls',       // 工具调用未完成
		// 'content-filter',   // 内容过滤
		// 'other'            // 其他原因
	];

	// 应该停止的情况
	const stopReasons = [
		'stop',            // 正常完成
		'error'            // 错误
	];

	return continueReasons.includes(finishReason);
}

async function updateMessages(result, currentMessages) {
	const messages = [];
	if  (currentMessages) {
		messages.push({ role: 'user', content: currentMessages });
	}
	// 获取新的消息
	const response = await result.response;
	const his = await response.messages;
	if (his) {
		messages.push(...his);
	}

	// 智能合并消息历史
	return messages;
}

/**
 * Unified service function for generating structured objects.
 * Handles client retrieval, retries, and fallback sequence.
 *
 * @param {object} params - Parameters for the service call.
 * @param {string} params.role - The initial client role ('main', 'research', 'fallback').
 * @param {object} [params.session=null] - Optional MCP session object.
 * @param {string} [params.projectRoot=null] - Optional project root path for .env fallback.
 * @param {import('zod').ZodSchema} params.schema - The Zod schema for the expected object.
 * @param {string} params.prompt - The prompt for the AI.
 * @param {string} [params.systemPrompt] - Optional system prompt.
 * @param {string} [params.objectName='generated_object'] - Name for object/tool.
 * @param {number} [params.maxRetries=3] - Max retries for object generation.
 * @param {string} params.commandName - Name of the command invoking the service.
 * @param {string} [params.outputType='cli'] - 'cli' or 'mcp'.
 * @returns {Promise<object>} Result object containing the generated object and usage data.
 */
async function generateObjectService(params) {
	const defaults = {
		objectName: 'generated_object',
		maxRetries: 3,
		outputType: 'cli'
	};
	const combinedParams = { ...defaults, ...params };
	// TODO: Validate commandName exists?
	return _unifiedServiceRunner('generateObject', combinedParams);
}

// --- Telemetry Function ---
/**
 * Logs AI usage telemetry data.
 * For now, it just logs to the console. Sending will be implemented later.
 * @param {object} params - Telemetry parameters.
 * @param {string} params.userId - Unique user identifier.
 * @param {string} params.commandName - The command that triggered the AI call.
 * @param {string} params.providerName - The AI provider used (e.g., 'openai').
 * @param {string} params.modelId - The specific AI model ID used.
 * @param {number} params.inputTokens - Number of input tokens.
 * @param {number} params.outputTokens - Number of output tokens.
 */
async function logAiUsage({
	userId,
	commandName,
	providerName,
	modelId,
	inputTokens,
	outputTokens,
	outputType
}) {
	try {
		const isMCP = outputType === 'mcp';
		const timestamp = new Date().toISOString();
		const totalTokens = (inputTokens || 0) + (outputTokens || 0);

		// Destructure currency along with costs
		const { inputCost, outputCost, currency } = _getCostForModel(
			providerName,
			modelId
		);

		const totalCost =
			((inputTokens || 0) / 1_000_000) * inputCost +
			((outputTokens || 0) / 1_000_000) * outputCost;

		const telemetryData = {
			timestamp,
			userId,
			commandName,
			modelUsed: modelId, // Consistent field name from requirements
			providerName, // Keep provider name for context
			inputTokens: inputTokens || 0,
			outputTokens: outputTokens || 0,
			totalTokens,
			totalCost: parseFloat(totalCost.toFixed(6)),
			currency // Add currency to the telemetry data
		};

		if (getDebugFlag()) {
			log('info', 'AI Usage Telemetry:', telemetryData);
		}

		// TODO (Subtask 77.2): Send telemetryData securely to the external endpoint.

		return telemetryData;
	} catch (error) {
		log('error', `Failed to log AI usage telemetry: ${error.message}`, {
			error
		});
		// Don't re-throw; telemetry failure shouldn't block core functionality.
		return null;
	}
}

async function writeToFile(textStream, filePath, options = {}) {
	const {
		bufferSize = 64 * 1024,  // 64KB 缓冲区
		encoding = 'utf8',
		batchSize = 4096         // 4KB 批次写入
	} = options;
	let buffer = '';
	let bytesWritten = 0;

	const outputDir = path.dirname(filePath);
	if (!fs.existsSync(outputDir)) {
		fs.mkdirSync(outputDir, { recursive: true });
		log.info(`[writeToFile] Created directory: ${outputDir}`);
	}

	const writeStream = fs.createWriteStream(filePath, {
		encoding,
		highWaterMark: bufferSize
	});

	try {
		for await (const chunk of textStream) {
			buffer += chunk;

			// 批量写入以减少系统调用
			if (buffer.length >= batchSize) {
				const success = writeStream.write(buffer);
				bytesWritten += Buffer.byteLength(buffer, encoding);
				buffer = '';

				// 背压处理
				if (!success) {
					await new Promise(resolve => writeStream.once('drain', resolve));
				}
			}
		}

		// 写入剩余数据
		if (buffer) {
			writeStream.write(buffer);
			bytesWritten += Buffer.byteLength(buffer, encoding);
		}

	} finally {
		writeStream.end();
	}

	return bytesWritten;
}

async function getFullText(textStream, options = {}) {
	const {
		encoding = 'utf8',
		batchSize = 4096         // 4KB 批次写入
	} = options;
	let buffer = '';
	let bytesWritten = 0;

	for await (const chunk of textStream) {
		buffer += chunk;

		// 批量写入以减少系统调用
		// if (buffer.length >= batchSize) {
		// 	bytesWritten += Buffer.byteLength(buffer, encoding);
		// 	buffer = '';
		// }
	}

	// 写入剩余数据
	if (buffer) {
		bytesWritten += Buffer.byteLength(buffer, encoding);
	}

	return { buffer, bytesWritten };
}

async function initMcpClient() {
		const terminalClient = await createMCPClient({
			transport: new StdioMCPTransport({
				command: 'uvx',
				args: ['terminal_controller'],
			}),
		});

	const filesystemClient = await createMCPClient({
			transport: new StdioMCPTransport({
				command: 'cmd',
				args: [
					"/c",
					"npx",
					"-y",
					"@modelcontextprotocol/server-filesystem@latest",
					"D:\\project\\java\\temp-reverse-project"
				],
			}),
		});

	const fetchClient = await createMCPClient({
			transport: new StdioMCPTransport({
				command: 'uvx',
				args: ['mcp-server-fetch'],
			}),
		});
	const thinkingClient = await createMCPClient({
			transport: new StdioMCPTransport({
				command: "cmd",
				args: [
					"/c",
					"npx",
					"-y",
					"@modelcontextprotocol/server-sequential-thinking@latest"
				],
			}),
		});
	const context7Client = await createMCPClient({
			transport: new StdioMCPTransport({
				command: "cmd",
				args: [
					"/c",
					"npx",
					"-y",
					"@upstash/context7-mcp@latest"
				]
			}),
		});

	return {terminalClient,  filesystemClient, fetchClient, thinkingClient, context7Client}
}

async function getTools(clients) {
	const toolSets = await Promise.all(
		Object.values(clients).map(client => client?.tools?.() || {})
	);

	return { ...toolSets.reduce((acc, tools) => ({ ...acc, ...tools }), {}) };
}
async function closeMcpClients(clients) {
	if (!clients) {
		return [];
	}

	const toolSets = await Promise.all(
		Object.values(clients).map(async client => await client?.close())
	);

	return toolSets;
}
export {
	generateTextService,
	streamTextService,
	streamTextServiceFin,
	generateObjectService,
	logAiUsage,
	writeToFile,
	getFullText,
	initMcpClient,
	getTools,
	closeMcpClients
};<|MERGE_RESOLUTION|>--- conflicted
+++ resolved
@@ -49,13 +49,8 @@
 	OpenRouterAIProvider,
 	PerplexityAIProvider,
 	VertexAIProvider,
-<<<<<<< HEAD
-	XAIProvider
-=======
-	ClaudeCodeProvider,
+	XAIProvider,
     DifyAgentProvider,
-	GeminiCliProvider
->>>>>>> 4512eb6f
 } from '../../src/ai-providers/index.js';
 import path from "path";
 import fs from "fs";
