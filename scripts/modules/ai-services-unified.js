--- conflicted
+++ resolved
@@ -48,11 +48,8 @@
 	AzureProvider,
 	VertexAIProvider,
 	ClaudeCodeProvider,
-<<<<<<< HEAD
-    DifyAgentProvider
-=======
+    DifyAgentProvider,
 	GeminiCliProvider
->>>>>>> 2afe6ed5
 } from '../../src/ai-providers/index.js';
 import path from "path";
 import fs from "fs";
@@ -72,11 +69,8 @@
 	azure: new AzureProvider(),
 	vertex: new VertexAIProvider(),
 	'claude-code': new ClaudeCodeProvider(),
-<<<<<<< HEAD
-    difyagent: new DifyAgentProvider()
-=======
-	'gemini-cli': new GeminiCliProvider()
->>>>>>> 2afe6ed5
+	'gemini-cli': new GeminiCliProvider(),
+	difyagent: new DifyAgentProvider()
 };
 
 // Helper function to get cost for a specific model
@@ -267,11 +261,8 @@
 		bedrock: 'AWS_ACCESS_KEY_ID',
 		vertex: 'GOOGLE_API_KEY',
 		'claude-code': 'CLAUDE_CODE_API_KEY', // Not actually used, but included for consistency
-<<<<<<< HEAD
-        difyagent: 'DIFY_AGENT_API_KEY'
-=======
-		'gemini-cli': 'GEMINI_API_KEY'
->>>>>>> 2afe6ed5
+		'gemini-cli': 'GEMINI_API_KEY',
+		difyagent: 'DIFY_AGENT_API_KEY'
 	};
 
 	const envVarName = keyMap[providerName];
