--- conflicted
+++ resolved
@@ -45,11 +45,8 @@
 	BedrockAIProvider,
 	AzureProvider,
 	VertexAIProvider,
-<<<<<<< HEAD
-	ClaudeCodeProvider
-=======
-	DifyAgentProvider
->>>>>>> 1172049f
+	ClaudeCodeProvider,
+    DifyAgentProvider
 } from '../../src/ai-providers/index.js';
 import path from "path";
 import fs from "fs";
@@ -68,11 +65,8 @@
 	bedrock: new BedrockAIProvider(),
 	azure: new AzureProvider(),
 	vertex: new VertexAIProvider(),
-<<<<<<< HEAD
-	'claude-code': new ClaudeCodeProvider()
-=======
-	difyagent: new DifyAgentProvider()
->>>>>>> 1172049f
+	'claude-code': new ClaudeCodeProvider(),
+    difyagent: new DifyAgentProvider()
 };
 
 // Helper function to get cost for a specific model
@@ -256,11 +250,8 @@
 		ollama: 'OLLAMA_API_KEY',
 		bedrock: 'AWS_ACCESS_KEY_ID',
 		vertex: 'GOOGLE_API_KEY',
-<<<<<<< HEAD
-		'claude-code': 'CLAUDE_CODE_API_KEY' // Not actually used, but included for consistency
-=======
+		'claude-code': 'CLAUDE_CODE_API_KEY', // Not actually used, but included for consistency
         difyagent: 'DIFY_AGENT_API_KEY'
->>>>>>> 1172049f
 	};
 
 	const envVarName = keyMap[providerName];
@@ -561,8 +552,6 @@
 			}
 
 			const messages = [];
-
-
 			if (systemPrompt) {
 				messages.push({ role: 'system', content: systemPrompt });
 			}
