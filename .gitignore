--- conflicted
+++ resolved
@@ -77,7 +77,8 @@
 
 # NPMRC
 .npmrc
-<<<<<<< HEAD
+.idea/
+package-lock.json
 
 # Added by Task Master AI
 # Editor directories and files
@@ -87,8 +88,4 @@
 *.ntvs*
 *.njsproj
 *.sln
-*.sw?
-=======
-.idea/
-package-lock.json
->>>>>>> 1172049f
+*.sw?